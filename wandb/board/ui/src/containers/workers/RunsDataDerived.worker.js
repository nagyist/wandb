--- conflicted
+++ resolved
@@ -14,24 +14,10 @@
 let runs = [];
 
 function handleMessage(m, postMessage) {
-<<<<<<< HEAD
-  let {base, prevRuns, query} = m.data;
-  let curRuns = m.data.runs;
-  if (Query.canReuseBaseData(query)) {
-    runs = base;
-  } else {
-    runs = updateRuns(prevRuns, curRuns, []);
-  }
-  let filteredRuns = sortRuns(
-    query.sort,
-    Filter.filterRuns(query.filters, runs),
-  );
-=======
   let {base, prevRuns, query, counts} = m.data;
   let curRuns = m.data.runs;
   runs = updateRuns(prevRuns, curRuns, []);
   let filteredRuns = runs;
->>>>>>> 16b99d7f
   let keySuggestions = setupKeySuggestions(runs);
   let filteredRunsById = {};
   for (var run of filteredRuns) {
