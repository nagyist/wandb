--- conflicted
+++ resolved
@@ -155,17 +155,10 @@
         }
         # TODO: maybe show other partitions, will likely need user to configure
         stats["disk"] = psutil.disk_usage('/').percent
-<<<<<<< HEAD
         stats["proc.memory.availableMB"] = sysmem.available / 1048576.0
         try:
             stats["proc.memory.rssMB"] = self.proc.memory_info().rss / \
                 1048576.0
-=======
-        try:
-            stats["proc.memory.rssMB"] = self.proc.memory_info().rss / \
-                1048576.0
-            stats["proc.memory.availableMB"] = sysmem.available / 1048576.0
->>>>>>> d91e2d5c
             stats["proc.memory.percent"] = self.proc.memory_percent()
             stats["proc.cpu.threads"] = self.proc.num_threads()
         except psutil.NoSuchProcess:
