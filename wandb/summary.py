--- conflicted
+++ resolved
@@ -291,22 +291,10 @@
             return json_value
         else:
             path = ".".join(path_from_root)
-<<<<<<< HEAD
             friendly_value, converted = util.json_friendly(data_types.val_to_json(self._run, path, value))
             json_value, compressed = util.maybe_compress_summary(friendly_value, util.get_h5_typename(value))
             if compressed:
                 self.write_h5(path_from_root, friendly_value)
-=======
-            if util.is_pandas_data_frame(value):
-                return util.encode_data_frame(path, value, self._run)
-            else:
-                friendly_value, converted = util.json_friendly(
-                    data_types.val_to_json(path, value))
-                json_value, compressed = util.maybe_compress_summary(
-                    friendly_value, util.get_h5_typename(value))
-                if compressed:
-                    self.write_h5(path_from_root, friendly_value)
->>>>>>> 2032c231
 
             return json_value
 
