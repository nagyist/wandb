syntax = "proto3";

package wandb_internal;

import "google/protobuf/timestamp.proto";
import "wandb/proto/wandb_base.proto";
import "wandb/proto/wandb_telemetry.proto";

/*
 * Record: Persistent on disk data (BE CAREFUL)
 * Result: responses from Record requests
 *
 * Request: Communication requests between processes
 * Response: Responses from Request messages
 */

/************************
 * Records and Results
 ************************/

/*
 * Record: joined record for message passing and persistence
 */
message Record {
  int64 num = 1;
  oneof record_type {
    // Low numbers for more frequent data
    HistoryRecord history = 2;
    SummaryRecord summary = 3;
    OutputRecord output = 4;
    ConfigRecord config = 5;
    FilesRecord files = 6;
    StatsRecord stats = 7;
    ArtifactRecord artifact = 8;
    TBRecord tbrecord = 9;
    AlertRecord alert = 10;
    TelemetryRecord telemetry = 11;
    MetricRecord metric = 12;
    OutputRawRecord output_raw = 13;
    // Higher numbers for less frequent data
    RunRecord run = 17;
    RunExitRecord exit = 18;
    FinalRecord final = 20;
    HeaderRecord header = 21;
    FooterRecord footer = 22;
    RunPreemptingRecord preempting = 23;
    LinkArtifactRecord link_artifact = 24;
    UseArtifactRecord use_artifact = 25;
    StreamTableRecord stream_table = 26;
    StreamDataRecord stream_data = 27;
    // request field does not belong here longterm
    Request request = 100;
  }
  Control control = 16;
  string uuid = 19;
  _RecordInfo _info = 200;
}

message Control {
  bool req_resp = 1;         // record is expecting a result
  bool local = 2;            // should not be persisted or synchronized
  string relay_id = 3;       // used by service transport to identify correct stream
  string mailbox_slot = 4;   // mailbox slot
  bool always_send = 5;      // message to sender
  bool flow_control = 6;     // message should be passed to flow control
  int64 end_offset = 7;      // end of message offset of this written message
  string connection_id = 8;  // connection id
}

/*
 * Result: all results
 */
message Result {
  oneof result_type {
<<<<<<< HEAD
    RunUpdateResult   run_result = 17;
    RunExitResult     exit_result = 18;
    HistoryResult     log_result = 20;
    SummaryResult     summary_result = 21;
    OutputResult      output_result = 22;
    ConfigResult      config_result = 23;
    StreamTableResult stream_table_result = 25;
=======
    RunUpdateResult run_result = 17;
    RunExitResult exit_result = 18;
    HistoryResult log_result = 20;
    SummaryResult summary_result = 21;
    OutputResult output_result = 22;
    ConfigResult config_result = 23;
>>>>>>> 302a6f07
    /* response field does not belong here longterm */
    Response response = 100;
  }
  Control control = 16;
  string uuid = 24;
  _ResultInfo _info = 200;
}

/*
 * FinalRecord
 */
message FinalRecord {
  _RecordInfo _info = 200;
}

/*
 * HeaderRecord
 */
message HeaderRecord {
  _RecordInfo _info = 200;
}

/*
 * FooterRecord
 */
message FooterRecord {
  _RecordInfo _info = 200;
}

/*
 * RunRecord: wandb/sdk/wandb_run/Run
 */
message RunRecord {
  string run_id = 1;
  string entity = 2;
  string project = 3;
  ConfigRecord config = 4;
  SummaryRecord summary = 5;
  string run_group = 6;
  string job_type = 7;
  string display_name = 8;
  string notes = 9;
  repeated string tags = 10;
  SettingsRecord settings = 11;
  string sweep_id = 12;
  string host = 13;
  int64 starting_step = 14;

  string storage_id = 16;
  google.protobuf.Timestamp start_time = 17;
  bool resumed = 18;
  TelemetryRecord telemetry = 19;
  int32 runtime = 20;
  GitRepoRecord git = 21;
  _RecordInfo _info = 200;
}

message GitRepoRecord {
  string remote_url = 1 [json_name = "remote"];
  string commit = 2;
}

message RunUpdateResult {
  RunRecord run = 1;
  ErrorInfo error = 2;
}

message ErrorInfo {
  enum ErrorCode {
    UNKNOWN = 0;
    COMMUNICATION = 1;
    AUTHENTICATION = 2;
    USAGE = 3;
    UNSUPPORTED = 4;
  }
  string message = 1;
  ErrorCode code = 2;
}

/*
 * StreamTableRecord
 */
message StreamTableRecord {
  string                    run_id = 1;
  string                    table = 2;
  string                    entity = 3;
  string                    project = 4;
  _RecordInfo               _info = 200;
}

message StreamTableResult {
}

/*
 * StreamDataRecord
 */
message StreamDataRecord {
  map<string, StreamValue> items = 1;
  _RecordInfo _info = 200;
}

message StreamValue {
  oneof stream_value_type {
    int64 Int64Value = 1;
    double DoubleValue = 2;
    string StringValue = 3;
  }
}

/*
 * RunExitRecord: exit status of process
 */
message RunExitRecord {
  int32 exit_code = 1;
  int32 runtime = 2;
  _RecordInfo _info = 200;
}

message RunExitResult {}

/*
 * RunPreemptingRecord: run being preempted
 */
message RunPreemptingRecord {
  _RecordInfo _info = 200;
}

message RunPreemptingResult {}

/*
 * SettingsRecord: wandb/sdk/wandb_settings/Settings
 */
message SettingsRecord {
  repeated SettingsItem item = 1;
  _RecordInfo _info = 200;
}

message SettingsItem {
  string key = 1;
  string value_json = 16;
}

/*
 * HistoryRecord: wandb/sdk/wandb_history/History
 */
message HistoryStep {
  int64 num = 1;
}

message HistoryRecord {
  repeated HistoryItem item = 1;
  HistoryStep step = 2;
  _RecordInfo _info = 200;
}

message HistoryItem {
  string key = 1;
  repeated string nested_key = 2;
  string value_json = 16;
}

message HistoryResult {}

/*
 * OutputRecord: console output
 */
message OutputRecord {
  enum OutputType {
    STDERR = 0;
    STDOUT = 1;
  }
  OutputType output_type = 1;
  google.protobuf.Timestamp timestamp = 2;
  string line = 3;
  _RecordInfo _info = 200;
}

message OutputResult {}

/*
 * OutputRawRecord: raw console output
 */
message OutputRawRecord {
  enum OutputType {
    STDERR = 0;
    STDOUT = 1;
  }
  OutputType output_type = 1;
  google.protobuf.Timestamp timestamp = 2;
  string line = 3;
  _RecordInfo _info = 200;
}

message OutputRawResult {}

/*
 * MetricRecord: wandb/sdk/wandb_metric/Metric
 */
message MetricRecord {
  // only name or globname is set
  string name = 1;
  string glob_name = 2;

  // step metric index can be used instead of step_metric when
  // MetricRecord is encoded in a list of MetricRecords
  string step_metric = 4;
  int32 step_metric_index = 5;  // one-based array index

  MetricOptions options = 6;
  MetricSummary summary = 7;
  MetricGoal goal = 8;
  MetricControl _control = 9;

  enum MetricGoal {
    GOAL_UNSET = 0;
    GOAL_MINIMIZE = 1;
    GOAL_MAXIMIZE = 2;
  }
  _RecordInfo _info = 200;
}

message MetricResult {}

message MetricOptions {
  bool step_sync = 1;
  bool hidden = 2;
  bool defined = 3;  // metric explicitly defined (not from glob match or step metric)
}

message MetricControl {
  bool overwrite = 1;
}

message MetricSummary {
  bool min = 1;
  bool max = 2;
  bool mean = 3;
  bool best = 4;
  bool last = 5;
  bool none = 6;
  bool copy = 7;
}

/*
 * ConfigRecord: wandb/sdk/wandb_config/Config
 */
message ConfigRecord {
  repeated ConfigItem update = 1;
  repeated ConfigItem remove = 2;
  _RecordInfo _info = 200;
}

message ConfigItem {
  string key = 1;
  repeated string nested_key = 2;
  string value_json = 16;
}

message ConfigResult {}

/*
 * SummaryRecord: wandb/sdk/wandb_summary/Summary
 */
message SummaryRecord {
  repeated SummaryItem update = 1;
  repeated SummaryItem remove = 2;
  _RecordInfo _info = 200;
}

message SummaryItem {
  string key = 1;
  repeated string nested_key = 2;
  string value_json = 16;
}

message SummaryResult {}

/*
 * FilesRecord: files added to run
 */
message FilesRecord {
  repeated FilesItem files = 1;
  _RecordInfo _info = 200;
}

message FilesItem {
  enum PolicyType {
    NOW = 0;
    END = 1;
    LIVE = 2;
  }
  string path = 1;
  PolicyType policy = 2;
  string external_path = 16;
}

message FilesResult {}

/*
 * StatsRecord: system metrics
 */
message StatsRecord {
  enum StatsType {
    SYSTEM = 0;
  }
  StatsType stats_type = 1;
  google.protobuf.Timestamp timestamp = 2;
  repeated StatsItem item = 3;
  _RecordInfo _info = 200;
}

message StatsItem {
  string key = 1;
  string value_json = 16;
}

/*
 * ArtifactRecord: track artifacts
 */
message ArtifactRecord {
  string run_id = 1;
  string project = 2;
  string entity = 3;
  string type = 4;
  string name = 5;
  string digest = 6;
  string description = 7;
  string metadata = 8;
  bool user_created = 9;
  bool use_after_commit = 10;
  repeated string aliases = 11;
  ArtifactManifest manifest = 12;
  string distributed_id = 13;
  bool finalize = 14;
  string client_id = 15;
  string sequence_client_id = 16;
  string base_id = 17;
  int64 ttl_duration_seconds = 18;
  bool incremental_beta1 = 100;
  _RecordInfo _info = 200;
}

message ArtifactManifest {
  int32 version = 1;
  string storage_policy = 2;
  repeated StoragePolicyConfigItem storage_policy_config = 3;
  repeated ArtifactManifestEntry contents = 4;
}

message ArtifactManifestEntry {
  string path = 1;
  string digest = 2;
  string ref = 3;
  int64 size = 4;
  string mimetype = 5;
  string local_path = 6;
  string birth_artifact_id = 7;
  repeated ExtraItem extra = 16;
}

message ExtraItem {
  string key = 1;
  string value_json = 2;
}

message StoragePolicyConfigItem {
  string key = 1;
  string value_json = 2;
}

message ArtifactResult {}

message LinkArtifactResult {}

/*
 * LinkArtifactRecord: link artifact to portfolio
 */
message LinkArtifactRecord {
  string client_id = 1;
  string server_id = 2;
  string portfolio_name = 3;
  string portfolio_entity = 4;
  string portfolio_project = 5;
  repeated string portfolio_aliases = 6;
  _RecordInfo _info = 200;
}

/*
 * TBRecord: store tb locations
 */
message TBRecord {
  string log_dir = 1;
  bool save = 2;
  string root_dir = 3;
  _RecordInfo _info = 200;
}

message TBResult {}

/*
 * AlertRecord: store alert notifications
 */
message AlertRecord {
  string title = 1;
  string text = 2;
  string level = 3;
  int64 wait_duration = 4;
  _RecordInfo _info = 200;
}

message AlertResult {}

/************************
 * Requests and Responses
 ************************/

/*
 * Request: all non persistent messages
 */
message Request {
  oneof request_type {
    StopStatusRequest stop_status = 1;
    NetworkStatusRequest network_status = 2;
    DeferRequest defer = 3;
    GetSummaryRequest get_summary = 4;
    LoginRequest login = 5;
    PauseRequest pause = 6;
    ResumeRequest resume = 7;
    PollExitRequest poll_exit = 8;
    SampledHistoryRequest sampled_history = 9;
    PartialHistoryRequest partial_history = 10;
    RunStartRequest run_start = 11;
    CheckVersionRequest check_version = 12;
    LogArtifactRequest log_artifact = 13;
    DownloadArtifactRequest download_artifact = 14;
    KeepaliveRequest keepalive = 17;
    RunStatusRequest run_status = 20;
    CancelRequest cancel = 21;
    MetadataRequest metadata = 22;
    InternalMessagesRequest internal_messages = 23;
    ShutdownRequest shutdown = 64;
    AttachRequest attach = 65;
    StatusRequest status = 66;
    ServerInfoRequest server_info = 67;
    SenderMarkRequest sender_mark = 68;
    SenderReadRequest sender_read = 69;
    StatusReportRequest status_report = 70;
    SummaryRecordRequest summary_record = 71;
    TelemetryRecordRequest telemetry_record = 72;
    JobInfoRequest job_info = 73;
    GetSystemMetricsRequest get_system_metrics = 74;
    FileTransferInfoRequest file_transfer_info = 75;
    TestInjectRequest test_inject = 1000;
  }
}

/*
 * Response: all non persistent responses to Requests
 */
message Response {
  oneof response_type {
    KeepaliveResponse keepalive_response = 18;
    StopStatusResponse stop_status_response = 19;
    NetworkStatusResponse network_status_response = 20;
    LoginResponse login_response = 24;
    GetSummaryResponse get_summary_response = 25;
    PollExitResponse poll_exit_response = 26;
    SampledHistoryResponse sampled_history_response = 27;
    RunStartResponse run_start_response = 28;
    CheckVersionResponse check_version_response = 29;
    LogArtifactResponse log_artifact_response = 30;
    DownloadArtifactResponse download_artifact_response = 31;
    RunStatusResponse run_status_response = 35;
    CancelResponse cancel_response = 36;
    InternalMessagesResponse internal_messages_response = 37;
    ShutdownResponse shutdown_response = 64;
    AttachResponse attach_response = 65;
    StatusResponse status_response = 66;
    ServerInfoResponse server_info_response = 67;
    JobInfoResponse job_info_response = 68;
    GetSystemMetricsResponse get_system_metrics_response = 69;
    TestInjectResponse test_inject_response = 1000;
  }
}

/*
 * DeferRequest: internal message to defer work
 */
message DeferRequest {
  enum DeferState {
    BEGIN = 0;
    FLUSH_RUN = 1;
    FLUSH_STATS = 2;
    FLUSH_PARTIAL_HISTORY = 3;
    FLUSH_TB = 4;
    FLUSH_SUM = 5;
    FLUSH_DEBOUNCER = 6;
    FLUSH_OUTPUT = 7;
    FLUSH_JOB = 8;
    FLUSH_DIR = 9;
    FLUSH_FP = 10;
    JOIN_FP = 11;
    FLUSH_FS = 12;
    FLUSH_FINAL = 13;
    END = 14;
  }
  DeferState state = 1;
  // Internal message, no _info field needed
}

/*
 * PauseRequest: internal message to pause the heartbeat
 */
message PauseRequest {
  _RequestInfo _info = 200;
}

message PauseResponse {}

/*
 * ResumeRequest: internal message to resume the heartbeat
 */
message ResumeRequest {
  _RequestInfo _info = 200;
}

message ResumeResponse {}

/*
 * LoginRequest: wandb/sdk/wandb_login
 */
message LoginRequest {
  string api_key = 1;
  _RequestInfo _info = 200;
}

message LoginResponse {
  string active_entity = 1;
}

/*
 * GetSummaryRequest: request consolidated summary
 */
message GetSummaryRequest {
  _RequestInfo _info = 200;
}

message GetSummaryResponse {
  repeated SummaryItem item = 1;
}

/*
 * GetSystemMetrics: request system metrics
 */
message GetSystemMetricsRequest {
  _RequestInfo _info = 200;
}

message SystemMetricSample {
  google.protobuf.Timestamp timestamp = 1;
  float value = 2;
}

message SystemMetricsBuffer {
  repeated SystemMetricSample record = 1;
}

message GetSystemMetricsResponse {
  map<string, SystemMetricsBuffer> system_metrics = 1;
}

/*
 * StatusRequest:
 */
message StatusRequest {
  _RequestInfo _info = 200;
}

message StatusResponse {
  bool run_should_stop = 1;
}

message StopStatusRequest {
  _RequestInfo _info = 200;
}

message StopStatusResponse {
  bool run_should_stop = 1;
}

message NetworkStatusRequest {
  _RequestInfo _info = 200;
}

message NetworkStatusResponse {
  repeated HttpResponse network_responses = 1;
}

message HttpResponse {
  int32 http_status_code = 1;
  string http_response_text = 2;
}

/*
 * InternalMessagesRequest:
 */
message InternalMessagesRequest {
  _RequestInfo _info = 200;
}

message InternalMessagesResponse {
  InternalMessages messages = 1;
}

message InternalMessages {
  repeated string warning = 1;
}

/*
 * PollExitRequest:
 */
message PollExitRequest {
  _RequestInfo _info = 200;
}

message PollExitResponse {
  bool done = 1;
  RunExitResult exit_result = 2;
  FilePusherStats pusher_stats = 3;
  FileCounts file_counts = 4;
}

/*
 * Sender requests
 */
message SenderMarkRequest {}

message SenderReadRequest {
  int64 start_offset = 1;
  int64 final_offset = 2;
  // TODO: implement cancel for paused ops
  // repeated string cancel_list = 3;
}

message StatusReportRequest {
  int64 record_num = 1;
  int64 sent_offset = 2;
  google.protobuf.Timestamp sync_time = 3;
}

/*
 * Requests wrapping Records
 */
message SummaryRecordRequest {
  SummaryRecord summary = 1;
}

message TelemetryRecordRequest {
  TelemetryRecord telemetry = 1;
}

/*
 * ServerInfoRequest:
 */
message ServerInfoRequest {
  _RequestInfo _info = 200;
}

message ServerInfoResponse {
  LocalInfo local_info = 1;
  ServerMessages server_messages = 2;
}

message ServerMessages {
  repeated ServerMessage item = 1;
}

message ServerMessage {
  string plain_text = 1;
  string utf_text = 2;
  string html_text = 3;
  string type = 4;
  int32 level = 5;
}

message FileCounts {
  int32 wandb_count = 1;
  int32 media_count = 2;
  int32 artifact_count = 3;
  int32 other_count = 4;
}

message FilePusherStats {
  int64 uploaded_bytes = 1;
  int64 total_bytes = 2;
  int64 deduped_bytes = 3;
}

message FilesUploaded {
  repeated string files = 1;
}

message FileTransferInfoRequest {
  enum TransferType {
    Upload = 0;
    Download = 1;
  }
  TransferType type = 1;
  string path = 2;
  string url = 3;
  int64 size = 4;
  int64 processed = 5;
  FileCounts file_counts = 6;
}

message LocalInfo {
  string version = 1;
  bool out_of_date = 2;
}

/*
 * ShutdownRequest:
 */
message ShutdownRequest {
  _RequestInfo _info = 200;
}

message ShutdownResponse {}

/*
 * AttachRequest:
 */
message AttachRequest {
  string attach_id = 20;
  _RequestInfo _info = 200;
}

message AttachResponse {
  RunRecord run = 1;
  ErrorInfo error = 2;
}

/*
 * TestInjectRequest:
 */
message TestInjectRequest {
  bool handler_exc = 1;
  bool handler_exit = 2;
  bool handler_abort = 3;
  bool sender_exc = 4;
  bool sender_exit = 5;
  bool sender_abort = 6;
  bool req_exc = 7;
  bool req_exit = 8;
  bool req_abort = 9;
  bool resp_exc = 10;
  bool resp_exit = 11;
  bool resp_abort = 12;
  bool msg_drop = 13;
  bool msg_hang = 14;
  _RequestInfo _info = 200;
}

message TestInjectResponse {}

/*
 * PartialHistoryRequest:
 */
message HistoryAction {
  bool flush = 1;
}
message PartialHistoryRequest {
  repeated HistoryItem item = 1;
  HistoryStep step = 2;
  HistoryAction action = 3;
  _RequestInfo _info = 200;
}

message PartialHistoryResponse {}

/*
 * SampledHistoryRequest:
 */
message SampledHistoryRequest {
  _RequestInfo _info = 200;
}

message SampledHistoryItem {
  string key = 1;
  repeated string nested_key = 2;
  repeated float values_float = 3;
  repeated int64 values_int = 4;
}

message SampledHistoryResponse {
  repeated SampledHistoryItem item = 1;
}

/*
 * RunStatusRequest:
 */
message RunStatusRequest {
  _RequestInfo _info = 200;
}

message RunStatusResponse {
  int64 sync_items_total = 1;
  int64 sync_items_pending = 2;
  google.protobuf.Timestamp sync_time = 3;
  // TODO(flowcontrol): can we give the user an indication of step position
  // int64 sync_history_step = 3;
  // google.protobuf.Timestamp sync_history_time = 4;
}

/*
 * RunStartRequest: start the run
 */
message RunStartRequest {
  RunRecord run = 1;
  _RequestInfo _info = 200;
}

message RunStartResponse {}

/*
 * CheckVersion:
 */
message CheckVersionRequest {
  string current_version = 1;
  _RequestInfo _info = 200;
}

message CheckVersionResponse {
  string upgrade_message = 1;
  string yank_message = 2;
  string delete_message = 3;
}

/*
 * JobInfo:
 */
message JobInfoRequest {
  _RequestInfo _info = 200;
}

message JobInfoResponse {
  string sequenceId = 1;
  string version = 2;
}

/*
 * LogArtifact:
 */
message LogArtifactRequest {
  ArtifactRecord artifact = 1;
  int64 history_step = 2;
  string staging_dir = 3;
  _RequestInfo _info = 200;
}

message LogArtifactResponse {
  string artifact_id = 1;
  string error_message = 2;
}

/*
 * DownloadArtifact:
 */
message DownloadArtifactRequest {
  string artifact_id = 1;
  string download_root = 2;
  bool allow_missing_references = 4;
  _RequestInfo _info = 200;
}

message DownloadArtifactResponse {
  string error_message = 1;
}

/*
 * Keepalive:
 */
message KeepaliveRequest {
  _RequestInfo _info = 200;
}

message KeepaliveResponse {}

/*
 * Job info specific for Partial -> Job upgrade
 */
message ArtifactInfo {
  string artifact = 1;
  repeated string entrypoint = 2;
  bool notebook = 3;
}

message GitInfo {
  string remote = 1;
  string commit = 2;
}

message GitSource {
  GitInfo git_info = 1;
  repeated string entrypoint = 2;
  bool notebook = 3;
}

message ImageSource {
  string image = 1;
}

message Source {
  GitSource git = 1;
  ArtifactInfo artifact = 2;
  ImageSource image = 3;
}

/*
 * Mirrors JobSourceDict:
 */
message JobSource {
  string _version = 1;
  string source_type = 2;
  Source source = 3;
  string runtime = 4;
}

message PartialJobArtifact {
  string job_name = 1;
  JobSource source_info = 2;
}

/*
 * UseArtifact:
 */
message UseArtifactRecord {
  string id = 1;
  string type = 2;
  string name = 3;

  PartialJobArtifact partial = 4;

  _RecordInfo _info = 200;
}

message UseArtifactResult {}

/*
 * Cancel:
 */
message CancelRequest {
  string cancel_slot = 1;  // mailbox slot
  _RequestInfo _info = 200;
}

message CancelResponse {}

/*
 * MetadataRequest
 */
message DiskInfo {
  uint64 total = 1;
  uint64 used = 2;
}

message MemoryInfo {
  uint64 total = 1;
}

message CpuInfo {
  uint32 count = 1;
  uint32 count_logical = 2;
}

message GpuAppleInfo {
  string gpuType = 1;
  string vendor = 2;
}

message GpuNvidiaInfo {
  string name = 1;
  uint64 memory_total = 2;
}

message MetadataRequest {
  string os = 1;
  string python = 2;
  google.protobuf.Timestamp heartbeatAt = 3;
  google.protobuf.Timestamp startedAt = 4;
  string docker = 5;
  string cuda = 6;
  repeated string args = 7;
  string state = 8;
  string program = 9;
  string code_path = 10 [json_name = "codePath"];
  GitRepoRecord git = 11;
  string email = 12;
  string root = 13;
  string host = 14;
  string username = 15;
  string executable = 16;
  string code_path_local = 17 [json_name = "codePathLocal"];
  string colab = 18;
  uint32 cpu_count = 19 [json_name = "cpu_count"];
  uint32 cpu_count_logical = 20 [json_name = "cpu_count_logical"];
  string gpu_type = 21 [json_name = "gpu"];
  uint32 gpu_count = 22 [json_name = "gpu_count"];
  map<string, DiskInfo> disk = 23;
  MemoryInfo memory = 24;
  CpuInfo cpu = 25;
  GpuAppleInfo gpu_apple = 26 [json_name = "gpuapple"];
  repeated GpuNvidiaInfo gpu_nvidia = 27 [json_name = "gpu_nvidia"];
}<|MERGE_RESOLUTION|>--- conflicted
+++ resolved
@@ -72,22 +72,13 @@
  */
 message Result {
   oneof result_type {
-<<<<<<< HEAD
-    RunUpdateResult   run_result = 17;
-    RunExitResult     exit_result = 18;
-    HistoryResult     log_result = 20;
-    SummaryResult     summary_result = 21;
-    OutputResult      output_result = 22;
-    ConfigResult      config_result = 23;
-    StreamTableResult stream_table_result = 25;
-=======
     RunUpdateResult run_result = 17;
     RunExitResult exit_result = 18;
     HistoryResult log_result = 20;
     SummaryResult summary_result = 21;
     OutputResult output_result = 22;
     ConfigResult config_result = 23;
->>>>>>> 302a6f07
+    StreamTableResult stream_table_result = 25;
     /* response field does not belong here longterm */
     Response response = 100;
   }
