#
"""
This module configures settings for wandb runs.

Order of loading settings: (differs from priority)
    defaults
    environment
    wandb.setup(settings=)
    system_config
    workspace_config
    wandb.init(settings=)
    network_org
    network_entity
    network_project

Priority of settings:  See "source" variable.

When override is used, it has priority over non-override settings

Override priorities are in the reverse order of non-override settings

"""

import configparser
import copy
from datetime import datetime
from distutils.util import strtobool
import enum
import getpass
import itertools
import json
import multiprocessing
import os
import platform
import re
import socket
import sys
import tempfile
import time
from typing import (
    Any,
    Callable,
    cast,
    Dict,
    Generator,
    Iterable,
    Iterator,
    List,
    Optional,
    Sequence,
    Set,
    Tuple,
    Type,
    TYPE_CHECKING,
    Union,
)

import six
import wandb
from wandb import util
from wandb.errors import UsageError
from wandb.sdk.wandb_config import Config
from wandb.sdk.wandb_setup import _EarlyLogger

from .lib.git import GitRepo
from .lib.ipython import _get_python_type
from .lib.runid import generate_id


Defaults = Dict[str, Union[str, int, bool, Tuple]]

defaults: Defaults = dict(
    base_url="https://api.wandb.ai",
    summary_warnings=5,
    git_remote="origin",
    ignore_globs=(),
)

# env mapping?
env_prefix: str = "WANDB_"
# env_override_suffix: str = "_OVERRIDE"
env_settings: Dict[str, Optional[str]] = dict(
    entity=None,
    project=None,
    base_url=None,
    api_key=None,
    sweep_id=None,
    launch=None,
    launch_config_path=None,
    mode=None,
    run_group=None,
    problem=None,
    console=None,
    config_paths=None,
    sweep_param_path=None,
    run_id=None,
    notebook_name=None,
    host=None,
    username=None,
    disable_code=None,
    code_dir=None,
    anonymous=None,
    ignore_globs=None,
    resume=None,
    silent=None,
    sagemaker_disable=None,
    start_method=None,
    strict=None,
    label_disable=None,
<<<<<<< HEAD
    _concurrency="WANDB_REQUIRE_CONCURRENCY",
=======
    login_timeout=None,
>>>>>>> 8e36544f
    root_dir="WANDB_DIR",
    run_name="WANDB_NAME",
    run_notes="WANDB_NOTES",
    run_tags="WANDB_TAGS",
    run_job_type="WANDB_JOB_TYPE",
)


env_convert: Dict[str, Callable[[str], List[str]]] = dict(
    run_tags=lambda s: s.split(","), ignore_globs=lambda s: s.split(",")
)


def _build_inverse_map(prefix: str, d: Dict[str, Optional[str]]) -> Dict[str, str]:
    inv_map = dict()
    for k, v in six.iteritems(d):
        v = v or prefix + k.upper()
        inv_map[v] = k
    return inv_map


def _error_choices(value: str, choices: Set[str]) -> str:
    return "{} not in [{}]".format(value, ", ".join(list(choices)))


def _get_program() -> Optional[Any]:
    program = os.getenv(wandb.env.PROGRAM)
    if program:
        return program

    try:
        import __main__  # type: ignore

        return __main__.__file__
    except (ImportError, AttributeError):
        return None


def _get_program_relpath_from_gitrepo(
    program: str, _logger: Optional[_EarlyLogger] = None
) -> Optional[str]:
    repo = GitRepo()
    root = repo.root
    if not root:
        root = os.getcwd()
    full_path_to_program = os.path.join(
        root, os.path.relpath(os.getcwd(), root), program
    )
    if os.path.exists(full_path_to_program):
        relative_path = os.path.relpath(full_path_to_program, start=root)
        if "../" in relative_path:
            if _logger:
                _logger.warning("could not save program above cwd: %s" % program)
            return None
        return relative_path

    if _logger:
        _logger.warning("could not find program at %s" % program)
    return None


# the setting exposed to users as `dir=` or `WANDB_DIR` is actually
# the `root_dir`. We add the `__stage_dir__` to it to get the full
# `wandb_dir`
def get_wandb_dir(root_dir: str) -> str:
    # We use the hidden version if it already exists, otherwise non-hidden.
    if os.path.exists(os.path.join(root_dir, ".wandb")):
        __stage_dir__ = ".wandb" + os.sep
    else:
        __stage_dir__ = "wandb" + os.sep

    path = os.path.join(root_dir, __stage_dir__)
    if not os.access(root_dir or ".", os.W_OK):
        wandb.termwarn("Path %s wasn't writable, using system temp directory" % path)
        path = os.path.join(tempfile.gettempdir(), __stage_dir__ or ("wandb" + os.sep))

    return path


def _str_as_bool(val: str) -> Optional[bool]:
    ret_val = None
    try:
        ret_val = bool(strtobool(val))
    except (AttributeError, ValueError):
        pass
    return ret_val


@enum.unique
class SettingsConsole(enum.Enum):
    OFF = 0
    WRAP = 1
    REDIRECT = 2


class Settings(object):
    """Settings Constructor

    Arguments:
        entity: personal user or team to use for Run.
        project: project name for the Run.

    Raises:
        Exception: if problem.
    """

    mode: str = "online"
    start_method: Optional[str] = None
    _concurrency: Optional[str] = None
    console: str = "auto"
    disabled: bool = False
    force: Optional[bool] = None
    run_tags: Optional[Tuple] = None
    run_id: Optional[str] = None
    sweep_id: Optional[str] = None
    launch: Optional[bool] = None
    launch_config_path: Optional[str] = None
    resume_fname_spec: Optional[str] = None
    root_dir: Optional[str] = None
    log_dir_spec: Optional[str] = None
    log_user_spec: Optional[str] = None
    log_internal_spec: Optional[str] = None
    sync_file_spec: Optional[str] = None
    sync_dir_spec: Optional[str] = None
    files_dir_spec: Optional[str] = None
    tmp_dir_spec: Optional[str] = None
    log_symlink_user_spec: Optional[str] = None
    log_symlink_internal_spec: Optional[str] = None
    sync_symlink_latest_spec: Optional[str] = None
    settings_system_spec: Optional[str] = None
    settings_workspace_spec: Optional[str] = None
    silent: str = "False"
    show_info: str = "True"
    show_warnings: str = "True"
    show_errors: str = "True"
    username: Optional[str]
    email: Optional[str] = None
    save_code: Optional[bool] = None
    code_dir: Optional[str] = None
    program_relpath: Optional[str] = None
    program: Optional[str]
    notebook_name: Optional[str]
    host: Optional[str]
    resume: str
    strict: Optional[str] = None
    label_disable: Optional[bool] = None
    _attach_id: Optional[str] = None

    # Public attributes
    entity: Optional[str] = None
    project: Optional[str] = None
    run_group: Optional[str] = None
    run_name: Optional[str] = None
    run_notes: Optional[str] = None
    sagemaker_disable: Optional[bool] = None

    # TODO(jhr): Audit these attributes
    run_job_type: Optional[str] = None
    base_url: Optional[str] = None

    # Private attributes
    _start_time: Optional[float]
    _start_datetime: Optional[datetime]
    _unsaved_keys: List[str]
    _except_exit: Optional[bool]

    # Internal attributes
    __frozen: bool
    __defaults_dict: Dict[str, int]
    __override_dict: Dict[str, int]
    __defaults_dict_set: Dict[str, Set[int]]
    __override_dict_set: Dict[str, Set[int]]

    @enum.unique
    class Source(enum.IntEnum):
        BASE: int = 1
        ORG: int = 2
        ENTITY: int = 3
        PROJECT: int = 4
        USER: int = 5
        SYSTEM: int = 6
        WORKSPACE: int = 7
        ENV: int = 8
        SETUP: int = 9
        LOGIN: int = 10
        INIT: int = 11
        SETTINGS: int = 12
        ARGS: int = 13

    Console: Type[SettingsConsole] = SettingsConsole

    def __init__(  # pylint: disable=unused-argument
        self,
        base_url: str = None,
        api_key: str = None,
        anonymous: str = None,
        mode: str = None,
        start_method: str = None,
        _concurrency: str = None,
        entity: str = None,
        project: str = None,
        run_group: str = None,
        run_job_type: str = None,
        run_id: str = None,
        run_name: str = None,
        run_notes: str = None,
        resume: str = None,
        magic: Union[Dict, str, bool] = False,
        run_tags: Sequence = None,
        sweep_id: str = None,
        launch: bool = None,
        launch_config_path: str = None,
        allow_val_change: bool = None,
        force: bool = None,
        relogin: bool = None,
        login_timeout: float = None,
        # compatibility / error handling
        # compat_version=None,  # set to "0.8" for safer defaults for older users
        strict: str = None,
        problem: str = "fatal",
        # dynamic settings
        system_sample_seconds: int = 2,
        system_samples: int = 15,
        heartbeat_seconds: int = 30,
        config_paths: List[str] = None,
        sweep_param_path: str = None,
        _config_dict: Config = None,
        # directories and files
        root_dir: str = None,
        settings_system_spec: str = "~/.config/wandb/settings",
        settings_workspace_spec: str = "{wandb_dir}/settings",
        sync_dir_spec: str = "{wandb_dir}/{run_mode}-{timespec}-{run_id}",
        sync_file_spec: str = "run-{run_id}.wandb",
        # sync_symlink_sync_spec="{wandb_dir}/sync",
        # sync_symlink_offline_spec="{wandb_dir}/offline",
        sync_symlink_latest_spec: str = "{wandb_dir}/latest-run",
        log_dir_spec: str = "{wandb_dir}/{run_mode}-{timespec}-{run_id}/logs",
        log_user_spec: str = "debug.log",
        log_internal_spec: str = "debug-internal.log",
        log_symlink_user_spec: str = "{wandb_dir}/debug.log",
        log_symlink_internal_spec: str = "{wandb_dir}/debug-internal.log",
        resume_fname_spec: str = "{wandb_dir}/wandb-resume.json",
        files_dir_spec: str = "{wandb_dir}/{run_mode}-{timespec}-{run_id}/files",
        tmp_dir_spec: str = "{wandb_dir}/{run_mode}-{timespec}-{run_id}/tmp",
        symlink: bool = None,  # probed
        # where files are temporary stored when saving
        # files_dir=None,
        # tmp_dir=None,
        # data_base_dir="wandb",
        # data_dir="",
        # data_spec="wandb-{timespec}-{pid}-data.bin",
        # run_base_dir="wandb",
        # run_dir_spec="run-{timespec}-{pid}",
        program: str = None,
        notebook_name: str = None,
        disable_code: bool = None,
        ignore_globs: bool = None,
        save_code: bool = None,
        code_dir: str = None,
        program_relpath: str = None,
        git_remote: str = None,
        # dev_prod=None,  # in old settings files, TODO: support?
        host: str = None,
        username: str = None,
        email: str = None,
        docker: str = None,
        sagemaker_disable: bool = None,
        label_disable: bool = None,
        _start_time: float = None,
        _start_datetime: datetime = None,
        _cli_only_mode: bool = None,  # avoid running any code specific for runs
        _disable_viewer: bool = None,  # prevent early viewer query
        console: str = None,
        disabled: bool = None,  # alias for mode=dryrun, not supported yet
        reinit: bool = None,
        _save_requirements: bool = True,
        # compute environment
        show_colors: bool = None,
        show_emoji: bool = None,
        silent: bool = None,
        show_info: bool = None,
        show_warnings: bool = None,
        show_errors: bool = None,
        summary_errors: int = None,
        summary_warnings: int = None,
        _internal_queue_timeout: float = 2,
        _internal_check_process: float = 8,
        _disable_meta: bool = None,
        _disable_stats: bool = None,
        _jupyter_path: str = None,
        _jupyter_name: str = None,
        _jupyter_root: str = None,
        _executable: str = None,
        _cuda: bool = None,
        _args: List[Any] = None,
        _os: str = None,
        _python: str = None,
        _kaggle: str = None,
        _except_exit: str = None,
        _attach_id: str = None,
    ):
        kwargs = dict(locals())
        kwargs.pop("self")
        # Set up entries for all possible parameters
        self.__dict__.update({k: None for k in kwargs})
        # setup private attributes
        object.__setattr__(self, "_Settings__frozen", False)
        object.__setattr__(self, "_Settings__defaults_dict", dict())
        object.__setattr__(self, "_Settings__override_dict", dict())
        object.__setattr__(self, "_Settings__defaults_dict_set", dict())
        object.__setattr__(self, "_Settings__override_dict_set", dict())
        object.__setattr__(self, "_Settings_start_datetime", None)
        object.__setattr__(self, "_Settings_start_time", None)
        class_defaults = self._get_class_defaults()
        self._apply_defaults(class_defaults)
        self._apply_defaults(defaults)
        self._update(kwargs, _source=self.Source.SETTINGS)
        if os.environ.get(wandb.env.DIR) is None:
            self.root_dir = os.path.abspath(os.getcwd())

    @property
    def _offline(self) -> bool:
        ret = False
        if self.disabled:
            ret = True
        if self.mode in ("dryrun", "offline"):
            ret = True
        return ret

    @property
    def _silent(self) -> Optional[bool]:
        if not self.silent:
            return None
        return _str_as_bool(self.silent)

    @property
    def _strict(self) -> Optional[bool]:
        if not self.strict:
            return None
        return _str_as_bool(self.strict)

    @property
    def _show_info(self) -> Optional[bool]:
        if not self.show_info:
            return None
        return _str_as_bool(self.show_info)

    @property
    def _show_warnings(self) -> Optional[bool]:
        if not self.show_warnings:
            return None
        return _str_as_bool(self.show_warnings)

    @property
    def _show_errors(self) -> Optional[bool]:
        if not self.show_errors:
            return None
        return _str_as_bool(self.show_errors)

    @property
    def _noop(self) -> bool:
        return self.mode == "disabled"

    @property
    def _jupyter(self) -> bool:
        return str(_get_python_type()) != "python"

    @property
    def _kaggle(self) -> bool:
        is_kaggle = util._is_likely_kaggle()
        if TYPE_CHECKING:
            assert isinstance(is_kaggle, bool)
        return is_kaggle

    @property
    def _windows(self) -> bool:
        return platform.system() == "Windows"

    @property
    def _console(self) -> SettingsConsole:
        convert_dict: Dict[str, SettingsConsole] = dict(
            off=SettingsConsole.OFF,
            wrap=SettingsConsole.WRAP,
            redirect=SettingsConsole.REDIRECT,
        )
        console: str = self.console
        if console == "auto":
            if self._jupyter:
                console = "wrap"
            elif self.start_method == "thread":
                console = "wrap"
            elif self._windows:
                console = "wrap"
                # legacy_env_var = "PYTHONLEGACYWINDOWSSTDIO"
                # if sys.version_info >= (3, 6) and legacy_env_var not in os.environ:
                #     msg = (
                #         "Set %s environment variable to enable"
                #         " proper console logging on Windows. Falling "
                #         "back to wrapping stdout/err." % legacy_env_var
                #     )
                #     wandb.termwarn(msg)
                #     logger.info(msg)
                #     console = "wrap"
                # if "tensorflow" in sys.modules:
                #     msg = (
                #         "Tensorflow detected. Stream redirection is not supported "
                #         "on Windows when tensorflow is imported. Falling back to "
                #         "wrapping stdout/err."
                #     )
                #     wandb.termlog(msg)
                #     logger.info(msg)
                #     console = "wrap"
                # else:
                #     console = "redirect"
            else:
                console = "redirect"
        convert: SettingsConsole = convert_dict[console]
        return convert

    @property
    def resume_fname(self) -> str:
        resume_fname = self._path_convert(self.resume_fname_spec)
        if TYPE_CHECKING:
            assert isinstance(resume_fname, str)
        return resume_fname

    @property
    def wandb_dir(self) -> str:
        return get_wandb_dir(self.root_dir or "")

    @property
    def log_user(self) -> Optional[str]:
        return self._path_convert(self.log_dir_spec, self.log_user_spec)

    @property
    def log_internal(self) -> Optional[str]:
        return self._path_convert(self.log_dir_spec, self.log_internal_spec)

    @property
    def _sync_dir(self) -> Optional[str]:
        return self._path_convert(self.sync_dir_spec)

    @property
    def sync_file(self) -> Optional[str]:
        return self._path_convert(self.sync_dir_spec, self.sync_file_spec)

    @property
    def files_dir(self) -> str:
        file_path = self._path_convert(self.files_dir_spec)
        if TYPE_CHECKING:
            assert isinstance(file_path, str)
        return file_path

    @property
    def tmp_dir(self) -> str:
        return self._path_convert(self.tmp_dir_spec) or tempfile.gettempdir()

    @property
    def _tmp_code_dir(self) -> str:
        return os.path.join(self.tmp_dir, "code")

    @property
    def log_symlink_user(self) -> Optional[str]:
        return self._path_convert(self.log_symlink_user_spec)

    @property
    def log_symlink_internal(self) -> Optional[str]:
        return self._path_convert(self.log_symlink_internal_spec)

    @property
    def sync_symlink_latest(self) -> Optional[str]:
        return self._path_convert(self.sync_symlink_latest_spec)

    @property
    def settings_system(self) -> Optional[str]:
        return self._path_convert(self.settings_system_spec)

    @property
    def settings_workspace(self) -> Optional[str]:
        return self._path_convert(self.settings_workspace_spec)

    @property
    def is_local(self) -> bool:
        return self.base_url != "https://api.wandb.ai/"

    def _validate_project(self, value: Optional[str]) -> Optional[str]:
        invalid_chars_list = list("/\\#?%:")
        if value is not None:
            if len(value) > 128:
                return f'Invalid project name "{value}", exceeded 128 characters'
            invalid_chars = set([char for char in invalid_chars_list if char in value])
            if invalid_chars:
                return f"Invalid project name \"{value}\", cannot contain characters \"{','.join(invalid_chars_list)}\", found \"{','.join(invalid_chars)}\""
        return None

    def _validate_start_method(self, value: str) -> Optional[str]:
        available_methods = ["thread", "grpc"]
        if hasattr(multiprocessing, "get_all_start_methods"):
            available_methods += multiprocessing.get_all_start_methods()
        if value in available_methods:
            return None
        return _error_choices(value, set(available_methods))

    def _validate_mode(self, value: str) -> Optional[str]:
        choices = {"dryrun", "run", "offline", "online", "disabled"}
        if value in choices:
            return None
        return _error_choices(value, choices)

    def _validate_console(self, value: str) -> Optional[str]:
        # choices = {"auto", "redirect", "off", "file", "iowrap", "notebook"}
        choices = {"auto", "redirect", "off", "wrap"}
        if value in choices:
            return None
        return _error_choices(value, choices)

    def _validate_problem(self, value: str) -> Optional[str]:
        choices = {"fatal", "warn", "silent"}
        if value in choices:
            return None
        return _error_choices(value, choices)

    def _validate_anonymous(self, value: str) -> Optional[str]:
        choices = {"allow", "must", "never", "false", "true"}
        if value in choices:
            return None
        return _error_choices(value, choices)

    def _validate_strict(self, value: str) -> Optional[str]:
        val = _str_as_bool(value)
        if val is None:
            return "{} is not a boolean".format(value)
        return None

    def _validate_silent(self, value: str) -> Optional[str]:
        val = _str_as_bool(value)
        if val is None:
            return "{} is not a boolean".format(value)
        return None

    def _validate_show_info(self, value: str) -> Optional[str]:
        val = _str_as_bool(value)
        if val is None:
            return "{} is not a boolean".format(value)
        return None

    def _validate_show_warnings(self, value: str) -> Optional[str]:
        val = _str_as_bool(value)
        if val is None:
            return "{} is not a boolean".format(value)
        return None

    def _validate_show_errors(self, value: str) -> Optional[str]:
        val = _str_as_bool(value)
        if val is None:
            return "{} is not a boolean".format(value)
        return None

    def _validate_base_url(self, value: Optional[str]) -> Optional[str]:
        if value is not None:
            if re.match(r".*wandb\.ai[^\.]*$", value) and "api." not in value:
                # user might guess app.wandb.ai or wandb.ai is the default cloud server
                return "{} is not a valid server address, did you mean https://api.wandb.ai?".format(
                    value
                )
            elif re.match(r".*wandb\.ai[^\.]*$", value) and "http://" in value:
                return "http is not secure, please use https://api.wandb.ai"
        return None

    def _validate_login_timeout(self, value: str) -> Optional[str]:
        try:
            _ = float(value)
        except ValueError:
            return "{} is not a float".format(value)
        return None

    def _preprocess_login_timeout(self, s: Optional[str]) -> Union[None, float, str]:
        # TODO: refactor validate to happen before preprocess so we dont have to do this
        if s is None:
            return s
        try:
            val = float(s)
        except ValueError:
            return s
        return val

    def _preprocess_base_url(self, value: Optional[str]) -> Optional[str]:
        if value is not None:
            value = value.rstrip("/")
        return value

    def _start_run(self) -> None:
        datetime_now: datetime = datetime.now()
        time_now: float = time.time()
        object.__setattr__(self, "_Settings_start_datetime", datetime_now)
        object.__setattr__(self, "_Settings_start_time", time_now)

    def _apply_settings(
        self, settings: "Settings", _logger: Optional[_EarlyLogger] = None
    ) -> None:
        # TODO(jhr): make a more efficient version of this
        for k in settings._public_keys():
            source = settings.__defaults_dict.get(k)
            self._update({k: settings[k]}, _source=source)

    def _apply_defaults(self, defaults: Defaults) -> None:
        self._update(defaults, _source=self.Source.BASE)

    def _apply_configfiles(self, _logger: Optional[_EarlyLogger] = None) -> None:
        # TODO(jhr): permit setting of config in system and workspace
        if self.settings_system is not None:
            self._update(self._load(self.settings_system), _source=self.Source.SYSTEM)
        if self.settings_workspace is not None:
            self._update(
                self._load(self.settings_workspace), _source=self.Source.WORKSPACE
            )

    def _apply_environ(
        self, environ: os._Environ, _logger: Optional[_EarlyLogger] = None
    ) -> None:
        inv_map = _build_inverse_map(env_prefix, env_settings)
        env_dict = dict()
        for k, v in six.iteritems(environ):
            if not k.startswith(env_prefix):
                continue
            setting_key = inv_map.get(k)
            if setting_key:
                conv = env_convert.get(setting_key, None)
                if conv:
                    v = conv(v)
                env_dict[setting_key] = v
            else:
                if _logger:
                    _logger.info("Unhandled environment var: {}".format(k))

        if _logger:
            _logger.info("setting env: {}".format(env_dict))
        self._update(env_dict, _source=self.Source.ENV)

    def _apply_user(
        self, user_settings: Dict[str, Any], _logger: Optional[_EarlyLogger] = None
    ) -> None:
        if _logger:
            _logger.info("setting user settings: {}".format(user_settings))
        self._update(user_settings, _source=self.Source.USER)

    def _apply_source_login(
        self, login_settings: Dict[str, Any], _logger: Optional[_EarlyLogger] = None
    ) -> None:
        if _logger:
            _logger.info("setting login settings: {}".format(login_settings))
        self._update(login_settings, _source=self.Source.LOGIN)

    def _apply_setup(
        self, setup_settings: Dict[str, Any], _logger: Optional[_EarlyLogger] = None
    ) -> None:
        # TODO: add logger for coverage
        # if _logger:
        #     _logger.info("setting setup settings: {}".format(setup_settings))
        self._update(setup_settings, _source=self.Source.SETUP)

    def _path_convert_part(
        self, path_part: str, format_dict: Dict[str, Any]
    ) -> Optional[List[str]]:
        """convert slashes, expand ~ and other macros."""

        path_parts = path_part.split(os.sep if os.sep in path_part else "/")
        for i in range(len(path_parts)):
            try:
                path_parts[i] = path_parts[i].format(**format_dict)
            except KeyError:
                return None
        return path_parts

    def _path_convert(self, *path: Any) -> Optional[str]:
        """convert slashes, expand ~ and other macros."""

        format_dict: Dict[str, Union[str, int]] = dict()
        if self._start_time and self._start_datetime:
            format_dict["timespec"] = datetime.strftime(
                self._start_datetime, "%Y%m%d_%H%M%S"
            )
        if self.run_id:
            format_dict["run_id"] = self.run_id
        format_dict["run_mode"] = "offline-run" if self._offline else "run"
        format_dict["proc"] = os.getpid()
        # TODO(cling): hack to make sure we read from local settings
        #              this is wrong if the run_dir changes later
        format_dict["wandb_dir"] = self.wandb_dir or "wandb"

        path_items: List[str] = []
        for p in path:
            part = self._path_convert_part(p, format_dict)
            if part is None:
                return None
            path_items += part
        converted_path = os.path.join(*path_items)
        converted_path = os.path.expanduser(converted_path)
        return converted_path

    # def _clear_early_logger(self) -> None:
    #     # TODO(jhr): this is a hack
    #     object.__setattr__(self, "_Settings__early_logger", None)

    def _setup(self, kwargs: Any) -> None:
        for k, v in six.iteritems(kwargs):
            if k not in self._unsaved_keys:
                object.__setattr__(self, k, v)

    def __copy__(self) -> "Settings":
        """Copy (note that the copied object will not be frozen)."""
        s = Settings()
        s._apply_settings(self)
        return s

    def duplicate(self) -> "Settings":
        return copy.copy(self)

    def _check_invalid(self, k: str, v: Any) -> None:
        if v is None:
            return
        f = getattr(self, "_validate_" + k, None)
        if not f or not callable(f):
            return
        invalid = f(v)
        if invalid:
            raise UsageError("Settings field `{}`: {}".format(k, invalid))

    def _perform_preprocess(self, k: str, v: Any) -> Optional[Any]:
        f = getattr(self, "_preprocess_" + k, None)
        if not f or not callable(f):
            return v
        else:
            return f(v)

    def _update(
        self,
        __d: Dict[str, Any] = None,
        _source: Optional[int] = None,
        _override: Optional[int] = None,
        **kwargs: Any,
    ) -> None:
        if self.__frozen and (__d or kwargs):
            raise TypeError("Settings object is frozen")
        d = __d or dict()
        data = {}
        for check in d, kwargs:
            for k in six.viewkeys(check):
                if k not in self.__dict__:
                    raise KeyError(k)
                v = self._perform_preprocess(k, check[k])
                self._check_invalid(k, v)
                data[k] = v
        for k, v in six.iteritems(data):
            if v is None:
                continue
            if self._priority_failed(k, source=_source, override=_override):
                continue
            if isinstance(v, list):
                v = tuple(v)
            self.__dict__[k] = v
            if _source:
                self.__defaults_dict[k] = _source
                self.__defaults_dict_set.setdefault(k, set()).add(_source)
            if _override:
                self.__override_dict[k] = _override
                self.__override_dict_set.setdefault(k, set()).add(_override)

    def update(self, __d: Dict = None, **kwargs: Any) -> None:
        _source = kwargs.pop("_source", None)
        _override = kwargs.pop("_override", None)
        if TYPE_CHECKING:
            _source = cast(Optional[int], _source)
            _override = cast(Optional[int], _override)

        self._update(__d, _source=_source, _override=_override, **kwargs)

        # self._update(__d, **kwargs)

    def _priority_failed(
        self, k: str, source: Optional[int], override: Optional[int]
    ) -> bool:
        key_source: Optional[int] = self.__defaults_dict.get(k)
        key_override: Optional[int] = self.__override_dict.get(k)
        if not key_source or not source:
            return False
        if key_override and not override:
            return True
        if key_override and override and source > key_source:
            return True
        if not override and source < key_source:
            return True
        return False

    def _infer_settings_from_env(self) -> None:
        """Modify settings based on environment (for runs and cli)."""

        d: Defaults = {}
        # disable symlinks if on windows (requires admin or developer setup)
        d["symlink"] = True
        if self._windows:
            d["symlink"] = False
        self.setdefaults(d)

        # TODO(jhr): this needs to be moved last in setting up settings
        u = {}

        # For code saving, only allow env var override if value from server is true, or
        # if no preference was specified.
        if (
            (self.save_code is True or self.save_code is None)
            and os.getenv(wandb.env.SAVE_CODE) is not None
            or os.getenv(wandb.env.DISABLE_CODE) is not None
        ):
            u["save_code"] = wandb.env.should_save_code()

        # Attempt to get notebook information if not already set by the user
        if self._jupyter and (self.notebook_name is None or self.notebook_name == ""):
            meta = wandb.jupyter.notebook_metadata(self._silent)
            u["_jupyter_path"] = meta.get("path")
            u["_jupyter_name"] = meta.get("name")
            u["_jupyter_root"] = meta.get("root")
        elif (
            self._jupyter
            and self.notebook_name is not None
            and os.path.exists(self.notebook_name)
        ):
            u["_jupyter_path"] = self.notebook_name
            u["_jupyter_name"] = self.notebook_name
            u["_jupyter_root"] = os.getcwd()
        elif self._jupyter:
            wandb.termwarn(
                "WANDB_NOTEBOOK_NAME should be a path to a notebook file, couldn't find {}".format(
                    self.notebook_name
                )
            )

        # host and username are populated by env_settings above if their env
        # vars exist -- but if they don't, we'll fill them in here
        if not self.host:
            u["host"] = socket.gethostname()

        if not self.username:
            try:
                u["username"] = getpass.getuser()
            except KeyError:
                # getuser() could raise KeyError in restricted environments like
                # chroot jails or docker containers.  Return user id in these cases.
                u["username"] = str(os.getuid())

        u["_executable"] = sys.executable

        u["docker"] = wandb.env.get_docker(wandb.util.image_id_from_k8s())

        # TODO: we should use the cuda library to collect this
        if os.path.exists("/usr/local/cuda/version.txt"):
            with open("/usr/local/cuda/version.txt") as f:
                u["_cuda"] = f.read().split(" ")[-1].strip()
        u["_args"] = sys.argv[1:]
        u["_os"] = platform.platform(aliased=True)
        u["_python"] = platform.python_version()
        # hack to make sure we don't hang on windows
        if self._windows and self._except_exit is None:
            u["_except_exit"] = True

        self.update(u)

    def _infer_run_settings_from_env(
        self, _logger: Optional[_EarlyLogger] = None
    ) -> None:
        """Modify settings based on environment (for runs only)."""
        # If there's not already a program file, infer it now.
        program = self.program or _get_program()
        if program:
            program_relpath = self.program_relpath or _get_program_relpath_from_gitrepo(
                program, _logger=_logger
            )
            self.update(dict(program=program, program_relpath=program_relpath))
        else:
            program = "<python with no main file>"
            self.update(dict(program=program))

    def setdefaults(self, __d: Optional[Defaults] = None) -> None:
        __d = __d or defaults
        # set defaults
        for k, v in __d.items():
            if not k.startswith("_"):
                if self.__dict__.get(k) is None:
                    object.__setattr__(self, k, v)

    def save(self, fname: str) -> None:
        pass

    def load(self, fname: str) -> None:
        pass

    def __setattr__(self, name: str, value: Any) -> None:
        # using source.SETUP is a temporary hack here that should be replaced by
        # having _apply_init() apply SOURCE.INIT to settings added via mutations
        # to settings object
        try:
            self._update({name: value}, _source=self.Source.SETUP)
        except KeyError as e:
            raise AttributeError(str(e))
        object.__setattr__(self, name, value)

    @classmethod
    def _property_keys(cls) -> Generator[str, None, None]:
        return (k for k, v in vars(cls).items() if isinstance(v, property))

    @classmethod
    def _class_keys(cls) -> Generator[str, None, None]:
        return (
            k
            for k, v in vars(cls).items()
            if not k.startswith("_") and not callable(v) and not isinstance(v, property)
        )

    @classmethod
    def _get_class_defaults(cls) -> dict:
        class_keys = set(cls._class_keys())
        return dict(
            (k, v) for k, v in vars(cls).items() if k in class_keys and v is not None
        )

    def _public_keys(self) -> Iterator[str]:
        return filter(lambda x: not x.startswith("_Settings__"), self.__dict__)

    def keys(self) -> Iterable[str]:
        return itertools.chain(self._public_keys(), self._property_keys())

    def __getitem__(self, k: str) -> Any:
        props = self._property_keys()
        if k in props:
            return getattr(self, k)
        return self.__dict__[k]

    def freeze(self) -> "Settings":
        self.__frozen = True
        return self

    def is_frozen(self) -> bool:
        return self.__frozen

    def _load(self, fname: str) -> dict:
        section = "default"
        cp = configparser.ConfigParser()
        cp.add_section(section)
        cp.read(fname)
        d: Dict[str, Any] = dict()
        for k in cp[section]:
            d[k] = cp[section][k]
            # TODO (cvp): we didn't do this in the old cli, but it seems necessary
            if k == "ignore_globs":
                d[k] = d[k].split(",")
        return d

    def _apply_login(
        self, args: Dict[str, Any], _logger: Optional[_EarlyLogger] = None
    ) -> None:
        param_map = dict(key="api_key", host="base_url", timeout="login_timeout")
        args = {param_map.get(k, k): v for k, v in six.iteritems(args) if v is not None}
        self._apply_source_login(args, _logger=_logger)

    def _apply_init_login(self, args: Dict[str, Any]) -> None:
        # apply some init parameters dealing with login
        keys = {"mode"}
        args = {k: v for k, v in six.iteritems(args) if k in keys and v is not None}
        self._update(args, _source=self.Source.INIT)

    def _apply_init(self, args: Dict[str, Union[str, int, None]]) -> None:
        # prevent setting project, entity if in sweep
        # TODO(jhr): these should be locked elements in the future
        if self.sweep_id:
            for key in ("project", "entity", "id"):
                val = args.pop(key, None)
                if val:
                    wandb.termwarn(
                        "Ignored wandb.init() arg %s when running a sweep" % key
                    )
        if self.launch:
            for key in ("project", "entity", "id"):
                val = args.pop(key, None)
                if val:
                    wandb.termwarn(
                        "Project, entity and id are ignored when running from wandb launch context. Ignored wandb.init() arg %s when running running from launch"
                        % key
                    )

        # strip out items where value is None
        param_map = dict(
            name="run_name",
            id="run_id",
            tags="run_tags",
            group="run_group",
            job_type="run_job_type",
            notes="run_notes",
            dir="root_dir",
            attach="_attach_id",
        )
        args = {param_map.get(k, k): v for k, v in six.iteritems(args) if v is not None}
        # fun logic to convert the resume init arg
        if args.get("resume"):
            if isinstance(args["resume"], six.string_types):
                if args["resume"] not in ("allow", "must", "never", "auto"):
                    if args.get("run_id") is None:
                        #  TODO: deprecate or don't support
                        args["run_id"] = args["resume"]
                    args["resume"] = "allow"
            elif args["resume"] is True:
                args["resume"] = "auto"

        # update settings
        self._update(args, _source=self.Source.INIT)

        # handle auto resume logic
        if self.resume == "auto":
            if os.path.exists(self.resume_fname):
                with open(self.resume_fname) as f:
                    resume_run_id = json.load(f)["run_id"]
                if self.run_id is None:
                    self.run_id = resume_run_id
                elif self.run_id != resume_run_id:
                    wandb.termwarn(
                        "Tried to auto resume run with id %s but id %s is set."
                        % (resume_run_id, self.run_id)
                    )
        self.run_id = self.run_id or generate_id()
        # persist our run id incase of failure
        # check None for mypy
        if self.resume == "auto" and self.resume_fname is not None:
            wandb.util.mkdir_exists_ok(self.wandb_dir)
            with open(self.resume_fname, "w") as f:
                f.write(json.dumps({"run_id": self.run_id}))

    def _as_source(
        self, source: int, override: Optional[int] = None
    ) -> "Settings._Setter":
        return Settings._Setter(settings=self, source=source, override=override)

    class _Setter(object):
        _settings: "Settings"
        _source: int
        _override: int

        def __init__(
            self, settings: "Settings", source: int, override: Optional[int]
        ) -> None:
            object.__setattr__(self, "_settings", settings)
            object.__setattr__(self, "_source", source)
            object.__setattr__(self, "_override", override)

        def __enter__(self) -> "Settings._Setter":
            return self

        def __exit__(self, exc_type: Any, exc_value: Any, exc_traceback: Any) -> None:
            pass

        def __setattr__(self, name: str, value: Any) -> None:
            self.update({name: value})

        def update(self, *args: Dict, **kwargs: str) -> None:
            self._settings.update(
                *args, _source=self._source, _override=self._override, **kwargs
            )<|MERGE_RESOLUTION|>--- conflicted
+++ resolved
@@ -107,11 +107,8 @@
     start_method=None,
     strict=None,
     label_disable=None,
-<<<<<<< HEAD
     _concurrency="WANDB_REQUIRE_CONCURRENCY",
-=======
     login_timeout=None,
->>>>>>> 8e36544f
     root_dir="WANDB_DIR",
     run_name="WANDB_NAME",
     run_notes="WANDB_NOTES",
