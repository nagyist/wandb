"""Manage wandb processes.

Create a grpc manager channel.
"""

import atexit
import os
from typing import TYPE_CHECKING, Any, Callable, Dict, Optional

import wandb
from wandb import env, trigger
from wandb.sdk.lib import redirect
from wandb.sdk.lib.exit_hooks import ExitHooks
from wandb.sdk.lib.import_hooks import unregister_all_post_import_hooks
from wandb.sdk.lib.proto_util import settings_dict_from_pbmap


if TYPE_CHECKING:
    from wandb.sdk.service import service
    from wandb.sdk.service.service_base import ServiceInterface
    from wandb.sdk.wandb_settings import Settings


class _ManagerToken:
    _version = "2"
    _supported_transports = {"grpc", "tcp"}
    _token_str: str
    _pid: int
    _transport: str
    _host: str
    _port: int

    def __init__(self, token: str) -> None:
        self._token_str = token
        self._parse()

    @classmethod
    def from_environment(cls) -> Optional["_ManagerToken"]:
        token = os.environ.get(env.SERVICE)
        if not token:
            return None
        return cls(token=token)

    @classmethod
    def from_params(cls, transport: str, host: str, port: int) -> "_ManagerToken":
        version = cls._version
        pid = os.getpid()
        token = "-".join([version, str(pid), transport, host, str(port)])
        return cls(token=token)

    def set_environment(self) -> None:
        os.environ[env.SERVICE] = self._token_str

    def _parse(self) -> None:
        assert self._token_str
        parts = self._token_str.split("-")
        assert len(parts) == 5, f"token must have 5 parts: {parts}"
        # TODO: make more robust?
        version, pid_str, transport, host, port_str = parts
        assert version == self._version
        assert transport in self._supported_transports
        self._pid = int(pid_str)
        self._transport = transport
        self._host = host
        self._port = int(port_str)

    def reset_environment(self) -> None:
        os.environ.pop(env.SERVICE, None)

    @property
    def token(self) -> str:
        return self._token_str

    @property
    def pid(self) -> int:
        return self._pid

    @property
    def transport(self) -> str:
        return self._transport

    @property
    def host(self) -> str:
        return self._host

    @property
    def port(self) -> int:
        return self._port


class _Manager:
    _token: _ManagerToken
    _atexit_lambda: Optional[Callable[[], None]]
    _hooks: Optional[ExitHooks]
    _settings: "Settings"
<<<<<<< HEAD
    _out_redir: Optional[redirect.Redirect]
    _err_redir: Optional[redirect.Redirect]
=======
    _service: "service._Service"
>>>>>>> f8abdf36

    def __init__(self, settings: "Settings") -> None:
        # TODO: warn if user doesnt have grpc installed
        from wandb.sdk.service import service

        self._settings = settings
        self._atexit_lambda = None
        self._hooks = None
        self._out_redir = None
        self._err_redir = None

        self._service = service._Service(settings=self._settings)

        # Temporary setting to allow use of grpc so that we can keep
        # that code from rotting during the transition
        use_grpc = self._settings._service_transport == "grpc"

        token = _ManagerToken.from_environment()
        if not token:
            self._service.start()
            host = "localhost"
            if use_grpc:
                transport = "grpc"
                port = self._service.grpc_port
            else:
                transport = "tcp"
                port = self._service.sock_port
            assert port
            token = _ManagerToken.from_params(transport=transport, host=host, port=port)
            token.set_environment()
            self._setup()

        self._token = token

        port = self._token.port
        svc_iface = self._get_service_interface()
        svc_iface._svc_connect(port=port)

    def _setup(self) -> None:
        self._atexit_setup()
        self._console_setup()

    def _redirect_cb(self, name: str, data: str) -> None:
        # print(f"GO2T {name} {data}")
        try:
            self._inform_console_data(name, data)
        except Exception as e:
            print("BADBADBAD", e)
            raise e

    def _redirect_install(self) -> None:
        out_redir = redirect.Redirect(
            src="stdout",
            cbs=[
                lambda data: self._redirect_cb("stdout", data),  # type: ignore
                # self._output_writer.write,  # type: ignore
            ],
        )
        err_redir = redirect.Redirect(
            src="stderr",
            cbs=[
                lambda data: self._redirect_cb("stderr", data),  # type: ignore
                # self._output_writer.write,  # type: ignore
            ],
        )
        self._out_redir = out_redir
        self._err_redir = err_redir
        out_redir.install()  # type: ignore
        err_redir.install()  # type: ignore

    def _redirect_uninstall(self) -> None:
        self._out_redir.uninstall()  # type: ignore
        self._err_redir.uninstall()  # type: ignore
        print("uninstalled")
        self._out_redir = None
        self._err_redir = None

    def _console_setup(self) -> None:
        print("DEBUG: console setup")
        self._redirect_install()

    def _console_teardown(self) -> None:
        print("DEBUG: console teardown")
        self._redirect_uninstall()

    def _atexit_setup(self) -> None:
        self._atexit_lambda = lambda: self._atexit_teardown()

        self._hooks = ExitHooks()
        self._hooks.hook()
        atexit.register(self._atexit_lambda)

    def _atexit_teardown(self) -> None:
        trigger.call("on_finished")
        exit_code = self._hooks.exit_code if self._hooks else 0
        self._teardown(exit_code)

    def _teardown(self, exit_code: int) -> None:
        self._console_teardown()
        unregister_all_post_import_hooks()

        if self._atexit_lambda:
            atexit.unregister(self._atexit_lambda)
            self._atexit_lambda = None

        try:
            self._inform_teardown(exit_code)
            result = self._service.join()
            if result and not self._settings._jupyter:
                os._exit(result)
        except Exception as e:
            wandb.termlog(
                f"While tearing down the service manager. The following error has occurred: {e}",
                repeat=False,
            )
        finally:
            self._token.reset_environment()

    def _get_service(self) -> "service._Service":
        return self._service

    def _get_service_interface(self) -> "ServiceInterface":
        assert self._service
        svc_iface = self._service.service_interface
        assert svc_iface
        return svc_iface

    def _inform_init(self, settings: "Settings", run_id: str) -> None:
        svc_iface = self._get_service_interface()
        svc_iface._svc_inform_init(settings=settings, run_id=run_id)

    def _inform_start(self, settings: "Settings", run_id: str) -> None:
        svc_iface = self._get_service_interface()
        svc_iface._svc_inform_start(settings=settings, run_id=run_id)

    def _inform_attach(self, attach_id: str) -> Dict[str, Any]:
        svc_iface = self._get_service_interface()
        response = svc_iface._svc_inform_attach(attach_id=attach_id)
        return settings_dict_from_pbmap(response._settings_map)

    def _inform_finish(self, run_id: Optional[str] = None) -> None:
        svc_iface = self._get_service_interface()
        svc_iface._svc_inform_finish(run_id=run_id)

    def _inform_teardown(self, exit_code: int) -> None:
        svc_iface = self._get_service_interface()
        svc_iface._svc_inform_teardown(exit_code)

    def _inform_console_data(self, name: str, data: str) -> None:
        svc_iface = self._get_service_interface()
        svc_iface._svc_inform_console_data(name, data)

    def _inform_console_start(self, run_id: str) -> None:
        svc_iface = self._get_service_interface()
        svc_iface._svc_inform_console_start(run_id=run_id)

    def _inform_console_stop(self) -> None:
        svc_iface = self._get_service_interface()
        svc_iface._svc_inform_console_stop()<|MERGE_RESOLUTION|>--- conflicted
+++ resolved
@@ -93,12 +93,9 @@
     _atexit_lambda: Optional[Callable[[], None]]
     _hooks: Optional[ExitHooks]
     _settings: "Settings"
-<<<<<<< HEAD
     _out_redir: Optional[redirect.Redirect]
     _err_redir: Optional[redirect.Redirect]
-=======
     _service: "service._Service"
->>>>>>> f8abdf36
 
     def __init__(self, settings: "Settings") -> None:
         # TODO: warn if user doesnt have grpc installed
