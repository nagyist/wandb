import datetime
import math
import sys
import typing as t

<<<<<<< HEAD
from wandb.util import _is_artifact_representation, get_module, is_numpy_array
=======
from wandb.util import _is_artifact_string, get_module, is_numpy_array
>>>>>>> 094c7fcb

np = get_module("numpy")  # intentionally not required

if t.TYPE_CHECKING:
    from wandb.apis.public import Artifact as DownloadedArtifact
    from wandb.sdk.wandb_artifacts import Artifact as ArtifactInCreation

_TYPES_STRIPPED = not (sys.version_info.major == 3 and sys.version_info.minor >= 6)
if not _TYPES_STRIPPED:
    ConvertableToType = t.Union["Type", t.Type["Type"], type, t.Any]


class TypeRegistry:
    """The TypeRegistry resolves python objects to Types as well as
    deserializes JSON dicts. Additional types can be registered via
    the .add call.
    """

    _types_by_name = None
    _types_by_class = None

    @staticmethod
    def types_by_name():
        if TypeRegistry._types_by_name is None:
            TypeRegistry._types_by_name = {}
        return TypeRegistry._types_by_name

    @staticmethod
    def types_by_class():
        if TypeRegistry._types_by_class is None:
            TypeRegistry._types_by_class = {}
        return TypeRegistry._types_by_class

    @staticmethod
    def add(wb_type: t.Type["Type"]) -> None:
        assert issubclass(wb_type, Type)
        TypeRegistry.types_by_name().update({wb_type.name: wb_type})
        for name in wb_type.legacy_names:
            TypeRegistry.types_by_name().update({name: wb_type})
        TypeRegistry.types_by_class().update(
            {_type: wb_type for _type in wb_type.types}
        )

    @staticmethod
    def type_of(py_obj: t.Optional[t.Any]) -> "Type":
        # Special case handler for common case of np.nans. np.nan
        # is of type 'float', but should be treated as a None. This is
        # because np.nan can co-exist with other types in dataframes,
        # but will be ultimately treated as a None. Ignoring type since
        # mypy does not trust that py_obj is a float by the time it is
        # passed to isnan.
        if py_obj.__class__ == float and math.isnan(py_obj):  # type: ignore
            return NoneType()

        # TODO: generalize this to handle other config input types
<<<<<<< HEAD
        if _is_artifact_representation(py_obj):
            return PythonObjectType("Artifact")
=======
        if _is_artifact_string(py_obj):
            return TypeRegistry.types_by_name().get("artifactVersion")()  # what?
>>>>>>> 094c7fcb

        class_handler = TypeRegistry.types_by_class().get(py_obj.__class__)
        _type = None
        if class_handler:
            _type = class_handler.from_obj(py_obj)
        else:
            _type = PythonObjectType.from_obj(py_obj)
        return _type

    @staticmethod
    def type_from_dict(
        json_dict: t.Dict[str, t.Any], artifact: t.Optional["DownloadedArtifact"] = None
    ) -> "Type":
        wb_type = json_dict.get("wb_type")
        if wb_type is None:
            TypeError("json_dict must contain `wb_type` key")
        _type = TypeRegistry.types_by_name().get(wb_type)
        if _type is None:
            TypeError(f"missing type handler for {wb_type}")
        return _type.from_json(json_dict, artifact)

    @staticmethod
    def type_from_dtype(dtype: ConvertableToType) -> "Type":
        # The dtype is already an instance of Type
        if isinstance(dtype, Type):
            wbtype: Type = dtype

        # The dtype is a subclass of Type
        elif isinstance(dtype, type) and issubclass(dtype, Type):
            wbtype = dtype()

        # The dtype is a subclass of generic python type
        elif isinstance(dtype, type):
            handler = TypeRegistry.types_by_class().get(dtype)

            # and we have a registered handler
            if handler:
                wbtype = handler()

            # else, fallback to object type
            else:
                wbtype = PythonObjectType.from_obj(dtype)

        # The dtype is a list, then we resolve the list notation
        elif isinstance(dtype, list):
            if len(dtype) == 0:
                wbtype = ListType()
            elif len(dtype) == 1:
                wbtype = ListType(TypeRegistry.type_from_dtype(dtype[0]))

            # lists of more than 1 are treated as unions
            else:
                wbtype = UnionType([TypeRegistry.type_from_dtype(dt) for dt in dtype])

        # The dtype is a dict, then we resolve the dict notation
        elif isinstance(dtype, dict):
            wbtype = TypedDictType(
                {key: TypeRegistry.type_from_dtype(dtype[key]) for key in dtype}
            )

        # The dtype is a concrete instance, which we will treat as a constant
        else:
            wbtype = ConstType(dtype)

        return wbtype


def _params_obj_to_json_obj(
    params_obj: t.Any,
    artifact: t.Optional["ArtifactInCreation"] = None,
) -> t.Any:
    """Helper method"""
    if params_obj.__class__ == dict:
        return {
            key: _params_obj_to_json_obj(params_obj[key], artifact)
            for key in params_obj
        }
    elif params_obj.__class__ in [list, set, tuple, frozenset]:
        return [_params_obj_to_json_obj(item, artifact) for item in list(params_obj)]
    elif isinstance(params_obj, Type):
        return params_obj.to_json(artifact)
    else:
        return params_obj


def _json_obj_to_params_obj(
    json_obj: t.Any, artifact: t.Optional["DownloadedArtifact"] = None
) -> t.Any:
    """Helper method"""
    if json_obj.__class__ == dict:
        if "wb_type" in json_obj:
            return TypeRegistry.type_from_dict(json_obj, artifact)
        else:
            return {
                key: _json_obj_to_params_obj(json_obj[key], artifact)
                for key in json_obj
            }
    elif json_obj.__class__ == list:
        return [_json_obj_to_params_obj(item, artifact) for item in json_obj]
    else:
        return json_obj


class Type:
    """This is the most generic type which all types are subclasses.
    It provides simple serialization and deserialization as well as equality checks.
    A name class-level property must be uniquely set by subclasses.
    """

    # Subclasses must override with a unique name. This is used to identify the
    # class during serializations and deserializations
    name: t.ClassVar[str] = ""

    # List of names by which this class can deserialize
    legacy_names: t.ClassVar[t.List[str]] = []

    # Subclasses may override with a list of `types` which this Type is capable
    # of being initialized. This is used by the Type Registry when calling `TypeRegistry.type_of`.
    # Some types will have an empty list - for example `Union`. There is no raw python type which
    # inherently maps to a Union and therefore the list should be empty.
    types: t.ClassVar[t.List[type]] = []

    # Contains the further specification of the Type
    _params: t.Dict[str, t.Any]

    def __init__(*args, **kwargs):
        pass

    @property
    def params(self):
        if not hasattr(self, "_params") or self._params is None:
            self._params = {}
        return self._params

    def assign(self, py_obj: t.Optional[t.Any] = None) -> "Type":
        """Assign a python object to the type, returning a new type representing
        the result of the assignment.

        May to be overridden by subclasses

        Args:
            py_obj (any, optional): Any python object which the user wishes to assign to
            this type

        Returns:
            Type: an instance of a subclass of the Type class.
        """
        return self.assign_type(TypeRegistry.type_of(py_obj))

    def assign_type(self, wb_type: "Type") -> "Type":
        # Default - should be overridden
        if isinstance(wb_type, self.__class__) and self.params == wb_type.params:
            return self
        else:
            return InvalidType()

    def to_json(
        self, artifact: t.Optional["ArtifactInCreation"] = None
    ) -> t.Dict[str, t.Any]:
        """Generate a jsonable dictionary serialization the type.

        If overridden by subclass, ensure that `from_json` is equivalently overridden.

        Args:
            artifact (wandb.Artifact, optional): If the serialization is being performed
            for a particular artifact, pass that artifact. Defaults to None.

        Returns:
            dict: Representation of the type
        """
        res = {
            "wb_type": self.name,
            "params": _params_obj_to_json_obj(self.params, artifact),
        }
        if res["params"] is None or res["params"] == {}:
            del res["params"]

        return res

    @classmethod
    def from_json(
        cls,
        json_dict: t.Dict[str, t.Any],
        artifact: t.Optional["DownloadedArtifact"] = None,
    ) -> "Type":
        """Construct a new instance of the type using a JSON dictionary equivalent to
        the kind output by `to_json`.

        If overridden by subclass, ensure that `to_json` is equivalently overridden.

        Returns:
            _Type: an instance of a subclass of the _Type class.
        """
        return cls(**_json_obj_to_params_obj(json_dict.get("params", {}), artifact))

    @classmethod
    def from_obj(cls, py_obj: t.Optional[t.Any] = None) -> "Type":
        return cls()

    def explain(self, other: t.Any, depth=0) -> str:
        """Explains why an item is not assignable to a type. Assumes that
        the caller has already validated that the assignment fails.

        Args:
            other (any): Any object
            depth (int, optional): depth of the type checking. Defaults to 0.

        Returns:
            str: human-readable explanation
        """
        wbtype = TypeRegistry.type_of(other)
        gap = "".join(["\t"] * depth)
        if depth > 0:
            return f"{gap}{wbtype} not assignable to {self}"
        else:
            return "{}{} of type {} is not assignable to {}".format(
                gap, other, wbtype, self
            )

    def __repr__(self):
        rep = self.name.capitalize()
        if len(self.params.keys()) > 0:
            rep += "("
            for ndx, key in enumerate(self.params.keys()):
                if ndx > 0:
                    rep += ", "
                rep += key + ":" + str(self.params[key])
            rep += ")"
        return rep

    def __eq__(self, other):
        return self is other or (
            isinstance(self, Type)
            and isinstance(other, Type)
            and self.params.keys() == other.params.keys()
            and all([self.params[k] == other.params[k] for k in self.params])
        )


class InvalidType(Type):
    """all assignments to a InvalidType result in a Never Type.
    InvalidType is basically the invalid case
    """

    name = "invalid"
    types: t.ClassVar[t.List[type]] = []

    def assign_type(self, wb_type: "Type") -> "InvalidType":
        return self


class AnyType(Type):
    """all assignments to an AnyType result in the
    AnyType except None which will be InvalidType
    """

    name = "any"
    types: t.ClassVar[t.List[type]] = []

    def assign_type(self, wb_type: "Type") -> t.Union["AnyType", InvalidType]:
        return (
            self
            if not (isinstance(wb_type, NoneType) or isinstance(wb_type, InvalidType))
            else InvalidType()
        )


class UnknownType(Type):
    """all assignments to an UnknownType result in the type of the assigned object
    except none which will result in a InvalidType
    """

    name = "unknown"
    types: t.ClassVar[t.List[type]] = []

    def assign_type(self, wb_type: "Type") -> "Type":
        return wb_type if not isinstance(wb_type, NoneType) else InvalidType()


class NoneType(Type):
    name = "none"
    types: t.ClassVar[t.List[type]] = [None.__class__]


class StringType(Type):
    name = "string"
    types: t.ClassVar[t.List[type]] = [str]


class NumberType(Type):
    name = "number"
    types: t.ClassVar[t.List[type]] = [int, float]


if np:
    NumberType.types.append(np.byte)
    NumberType.types.append(np.short)
    NumberType.types.append(np.ushort)
    NumberType.types.append(np.intc)
    NumberType.types.append(np.uintc)
    NumberType.types.append(np.int_)
    NumberType.types.append(np.uint)
    NumberType.types.append(np.longlong)
    NumberType.types.append(np.ulonglong)
    NumberType.types.append(np.half)
    NumberType.types.append(np.float16)
    NumberType.types.append(np.single)
    NumberType.types.append(np.double)
    NumberType.types.append(np.longdouble)
    NumberType.types.append(np.csingle)
    NumberType.types.append(np.cdouble)
    NumberType.types.append(np.clongdouble)
    NumberType.types.append(np.int8)
    NumberType.types.append(np.int16)
    NumberType.types.append(np.int32)
    NumberType.types.append(np.int64)
    NumberType.types.append(np.uint8)
    NumberType.types.append(np.uint16)
    NumberType.types.append(np.uint32)
    NumberType.types.append(np.uint64)
    NumberType.types.append(np.intp)
    NumberType.types.append(np.uintp)
    NumberType.types.append(np.float32)
    NumberType.types.append(np.float64)
    NumberType.types.append(np.float_)
    NumberType.types.append(np.complex64)
    NumberType.types.append(np.complex128)
    NumberType.types.append(np.complex_)


class TimestampType(Type):
    name = "timestamp"
    types: t.ClassVar[t.List[type]] = [datetime.datetime, datetime.date]


if np:
    TimestampType.types.append(np.datetime64)


class BooleanType(Type):
    name = "boolean"
    types: t.ClassVar[t.List[type]] = [bool]


if np:
    BooleanType.types.append(np.bool_)


class PythonObjectType(Type):
    """Serves as a backup type by keeping track of the python object name"""

    name = "pythonObject"
    legacy_names = ["object"]
    types: t.ClassVar[t.List[type]] = []

    def __init__(self, class_name: str):
        self.params.update({"class_name": class_name})

    @classmethod
    def from_obj(cls, py_obj: t.Optional[t.Any] = None) -> "PythonObjectType":
        return cls(py_obj.__class__.__name__)


class ConstType(Type):
    """Represents a constant value (currently only primitives supported)"""

    name = "const"
    types: t.ClassVar[t.List[type]] = []

    def __init__(self, val: t.Optional[t.Any] = None, is_set: t.Optional[bool] = False):
        if val.__class__ not in [str, int, float, bool, set, list, None.__class__]:
            TypeError(
                "ConstType only supports str, int, float, bool, set, list, and None types. Found {}".format(
                    val
                )
            )
        if is_set or isinstance(val, set):
            is_set = True
            assert isinstance(val, set) or isinstance(val, list)
            val = set(val)

        self.params.update({"val": val, "is_set": is_set})

    def assign(self, py_obj: t.Optional[t.Any] = None) -> "Type":
        return self.assign_type(ConstType(py_obj))

    @classmethod
    def from_obj(cls, py_obj: t.Optional[t.Any] = None) -> "ConstType":
        return cls(py_obj)

    def __repr__(self):
        return str(self.params["val"])


def _flatten_union_types(wb_types: t.List[Type]) -> t.List[Type]:
    final_types = []
    for allowed_type in wb_types:
        if isinstance(allowed_type, UnionType):
            internal_types = _flatten_union_types(allowed_type.params["allowed_types"])
            for internal_type in internal_types:
                final_types.append(internal_type)
        else:
            final_types.append(allowed_type)
    return final_types


def _union_assigner(
    allowed_types: t.List[Type],
    obj_or_type: t.Union[Type, t.Optional[t.Any]],
    type_mode=False,
) -> t.Union[t.List[Type], InvalidType]:
    resolved_types = []
    valid = False
    unknown_count = 0

    for allowed_type in allowed_types:
        if valid:
            resolved_types.append(allowed_type)
        else:
            if isinstance(allowed_type, UnknownType):
                unknown_count += 1
            else:
                if type_mode:
                    assert isinstance(obj_or_type, Type)
                    assigned_type = allowed_type.assign_type(obj_or_type)
                else:
                    assigned_type = allowed_type.assign(obj_or_type)
                if isinstance(assigned_type, InvalidType):
                    resolved_types.append(allowed_type)
                else:
                    resolved_types.append(assigned_type)
                    valid = True

    if not valid:
        if unknown_count == 0:
            return InvalidType()
        else:
            if type_mode:
                assert isinstance(obj_or_type, Type)
                new_type = obj_or_type
            else:
                new_type = UnknownType().assign(obj_or_type)
            if isinstance(new_type, InvalidType):
                return InvalidType()
            else:
                resolved_types.append(new_type)
                unknown_count -= 1

    for _ in range(unknown_count):
        resolved_types.append(UnknownType())

    resolved_types = _flatten_union_types(resolved_types)
    resolved_types.sort(key=str)
    return resolved_types


class UnionType(Type):
    """Represents an "or" of types"""

    name = "union"
    types: t.ClassVar[t.List[type]] = []

    def __init__(
        self,
        allowed_types: t.Optional[t.Sequence[ConvertableToType]] = None,
    ):
        assert allowed_types is None or (allowed_types.__class__ == list)
        if allowed_types is None:
            wb_types = []
        else:
            wb_types = [TypeRegistry.type_from_dtype(dt) for dt in allowed_types]

        wb_types = _flatten_union_types(wb_types)
        wb_types.sort(key=str)
        self.params.update({"allowed_types": wb_types})

    def assign(
        self, py_obj: t.Optional[t.Any] = None
    ) -> t.Union["UnionType", InvalidType]:
        resolved_types = _union_assigner(
            self.params["allowed_types"], py_obj, type_mode=False
        )
        if isinstance(resolved_types, InvalidType):
            return InvalidType()
        return self.__class__(resolved_types)

    def assign_type(self, wb_type: "Type") -> t.Union["UnionType", InvalidType]:
        if isinstance(wb_type, UnionType):
            assignees = wb_type.params["allowed_types"]
        else:
            assignees = [wb_type]

        resolved_types = self.params["allowed_types"]
        for assignee in assignees:
            resolved_types = _union_assigner(resolved_types, assignee, type_mode=True)
            if isinstance(resolved_types, InvalidType):
                return InvalidType()

        return self.__class__(resolved_types)

    def explain(self, other: t.Any, depth=0) -> str:
        exp = super().explain(other, depth)
        for ndx, subtype in enumerate(self.params["allowed_types"]):
            if ndx > 0:
                exp += "\n{}and".format("".join(["\t"] * depth))
            exp += "\n" + subtype.explain(other, depth=depth + 1)
        return exp

    def __repr__(self):
        return "{}".format(" or ".join([str(t) for t in self.params["allowed_types"]]))


def OptionalType(dtype: ConvertableToType) -> UnionType:  # noqa: N802
    """Function that mimics the Type class API for constructing an "Optional Type"
    which is just a Union[wb_type, NoneType]

    Args:
        dtype (Type): type to be optional

    Returns:
        Type: Optional version of the type.
    """
    return UnionType([TypeRegistry.type_from_dtype(dtype), NoneType()])


class ListType(Type):
    """Represents a list of homogenous types"""

    name = "list"
    types: t.ClassVar[t.List[type]] = [list, tuple, set, frozenset]

    def __init__(
        self,
        element_type: t.Optional[ConvertableToType] = None,
        length: t.Optional[int] = None,
    ):
        if element_type is None:
            wb_type: Type = UnknownType()
        else:
            wb_type = TypeRegistry.type_from_dtype(element_type)

        self.params.update({"element_type": wb_type, "length": length})

    @classmethod
    def from_obj(cls, py_obj: t.Optional[t.Any] = None) -> "ListType":
        if py_obj is None or not hasattr(py_obj, "__iter__"):
            raise TypeError("ListType.from_obj expects py_obj to by list-like")
        else:
            if hasattr(py_obj, "tolist"):
                py_list = py_obj.tolist()
            else:
                py_list = list(py_obj)
            elm_type = (
                UnknownType() if None not in py_list else OptionalType(UnknownType())
            )
            for item in py_list:
                _elm_type = elm_type.assign(item)
                # Commenting this out since we don't want to crash user code at this point, but rather
                # retain an invalid internal list type.
                # if isinstance(_elm_type, InvalidType):
                #     raise TypeError(
                #         "List contained incompatible types. Item at index {}: \n{}".format(
                #             ndx, elm_type.explain(item, 1)
                #         )
                #     )

                elm_type = _elm_type

            return cls(elm_type, len(py_list))

    def assign_type(self, wb_type: "Type") -> t.Union["ListType", InvalidType]:
        if isinstance(wb_type, ListType):
            assigned_type = self.params["element_type"].assign_type(
                wb_type.params["element_type"]
            )
            if not isinstance(assigned_type, InvalidType):
                return ListType(
                    assigned_type,
                    None
                    if self.params["length"] != wb_type.params["length"]
                    else self.params["length"],
                )

        return InvalidType()

    def assign(
        self, py_obj: t.Optional[t.Any] = None
    ) -> t.Union["ListType", InvalidType]:
        if hasattr(py_obj, "__iter__"):
            new_element_type = self.params["element_type"]
            # The following ignore is needed since the above hasattr(py_obj, "__iter__") enforces iteration
            # error: Argument 1 to "list" has incompatible type "Optional[Any]"; expected "Iterable[Any]"
            py_list = list(py_obj)  # type: ignore
            for obj in py_list:
                new_element_type = new_element_type.assign(obj)
                if isinstance(new_element_type, InvalidType):
                    return InvalidType()
            return ListType(new_element_type, len(py_list))

        return InvalidType()

    def explain(self, other: t.Any, depth=0) -> str:
        exp = super().explain(other, depth)
        gap = "".join(["\t"] * depth)
        if (  # yes, this is a bit verbose, but the mypy typechecker likes it this way
            isinstance(other, list)
            or isinstance(other, tuple)
            or isinstance(other, set)
            or isinstance(other, frozenset)
        ):
            new_element_type = self.params["element_type"]
            for ndx, obj in enumerate(list(other)):
                _new_element_type = new_element_type.assign(obj)
                if isinstance(_new_element_type, InvalidType):
                    exp += "\n{}Index {}:\n{}".format(
                        gap, ndx, new_element_type.explain(obj, depth + 1)
                    )
                    break
                new_element_type = _new_element_type
        return exp

    def __repr__(self):
        return "{}[]".format(self.params["element_type"])


class NDArrayType(Type):
    """Represents a list of homogenous types"""

    name = "ndarray"
    types: t.ClassVar[t.List[type]] = []  # will manually add type if np is available
    _serialization_path: t.Optional[t.Dict[str, str]]

    def __init__(
        self,
        shape: t.Sequence[int],
        serialization_path: t.Optional[t.Dict[str, str]] = None,
    ):
        self.params.update({"shape": list(shape)})
        self._serialization_path = serialization_path

    @classmethod
    def from_obj(cls, py_obj: t.Optional[t.Any] = None) -> "NDArrayType":
        if is_numpy_array(py_obj):
            return cls(py_obj.shape)  # type: ignore
        elif isinstance(py_obj, list):
            shape = []
            target = py_obj
            while isinstance(target, list):
                dim = len(target)
                shape.append(dim)
                if dim > 0:
                    target = target[0]
            return cls(shape)
        else:
            raise TypeError(
                "NDArrayType.from_obj expects py_obj to be ndarray or list, found {}".format(
                    py_obj.__class__
                )
            )

    def assign_type(self, wb_type: "Type") -> t.Union["NDArrayType", InvalidType]:
        if (
            isinstance(wb_type, NDArrayType)
            and self.params["shape"] == wb_type.params["shape"]
        ):
            return self
        elif isinstance(wb_type, ListType):
            # Should we return error here?
            return self

        return InvalidType()

    def assign(
        self, py_obj: t.Optional[t.Any] = None
    ) -> t.Union["NDArrayType", InvalidType]:
        if is_numpy_array(py_obj) or isinstance(py_obj, list):
            py_type = self.from_obj(py_obj)
            return self.assign_type(py_type)

        return InvalidType()

    def to_json(
        self, artifact: t.Optional["ArtifactInCreation"] = None
    ) -> t.Dict[str, t.Any]:
        # custom override to support serialization path outside of params internal dict
        res = {
            "wb_type": self.name,
            "params": {
                "shape": self.params["shape"],
                "serialization_path": self._serialization_path,
            },
        }

        return res

    def _get_serialization_path(self) -> t.Optional[t.Dict[str, str]]:
        return self._serialization_path

    def _set_serialization_path(self, path: str, key: str) -> None:
        self._serialization_path = {"path": path, "key": key}

    def _clear_serialization_path(self) -> None:
        self._serialization_path = None


if np:
    NDArrayType.types.append(np.ndarray)

# class KeyPolicy:
#     EXACT = "E"  # require exact key match
#     SUBSET = "S"  # all known keys are optional and unknown keys are disallowed
#     UNRESTRICTED = "U"  # all known keys are optional and unknown keys are Unknown


class TypedDictType(Type):
    """Represents a dictionary object where each key can have a type"""

    name = "typedDict"
    legacy_names = ["dictionary"]
    types: t.ClassVar[t.List[type]] = [dict]

    def __init__(
        self,
        type_map: t.Optional[t.Dict[str, ConvertableToType]] = None,
    ):
        if type_map is None:
            type_map = {}
        self.params.update(
            {
                "type_map": {
                    key: TypeRegistry.type_from_dtype(type_map[key]) for key in type_map
                }
            }
        )

    @classmethod
    def from_obj(cls, py_obj: t.Optional[t.Any] = None) -> "TypedDictType":
        if not isinstance(py_obj, dict):
            TypeError("TypedDictType.from_obj expects a dictionary")

        assert isinstance(py_obj, dict)  # helps mypy type checker
        return cls({key: TypeRegistry.type_of(py_obj[key]) for key in py_obj})

    def assign_type(self, wb_type: "Type") -> t.Union["TypedDictType", InvalidType]:
        if (
            isinstance(wb_type, TypedDictType)
            and len(
                set(wb_type.params["type_map"].keys())
                - set(self.params["type_map"].keys())
            )
            == 0
        ):
            type_map = {}
            for key in self.params["type_map"]:
                type_map[key] = self.params["type_map"][key].assign_type(
                    wb_type.params["type_map"].get(key, UnknownType())
                )
                if isinstance(type_map[key], InvalidType):
                    return InvalidType()
            return TypedDictType(type_map)

        return InvalidType()

    def assign(
        self, py_obj: t.Optional[t.Any] = None
    ) -> t.Union["TypedDictType", InvalidType]:
        if (
            isinstance(py_obj, dict)
            and len(set(py_obj.keys()) - set(self.params["type_map"].keys())) == 0
        ):
            type_map = {}
            for key in self.params["type_map"]:
                type_map[key] = self.params["type_map"][key].assign(
                    py_obj.get(key, None)
                )
                if isinstance(type_map[key], InvalidType):
                    return InvalidType()
            return TypedDictType(type_map)

        return InvalidType()

    def explain(self, other: t.Any, depth=0) -> str:
        exp = super().explain(other, depth)
        gap = "".join(["\t"] * depth)
        if isinstance(other, dict):
            extra_keys = set(other.keys()) - set(self.params["type_map"].keys())
            if len(extra_keys) > 0:
                exp += "\n{}Found extra keys: {}".format(
                    gap, ",".join(list(extra_keys))
                )

            for key in self.params["type_map"]:
                val = other.get(key, None)
                if isinstance(self.params["type_map"][key].assign(val), InvalidType):
                    exp += "\n{}Key '{}':\n{}".format(
                        gap,
                        key,
                        self.params["type_map"][key].explain(val, depth=depth + 1),
                    )
        return exp

    def __repr__(self):
        return "{}".format(self.params["type_map"])


# Special Types
TypeRegistry.add(InvalidType)
TypeRegistry.add(AnyType)
TypeRegistry.add(UnknownType)

# Types with default type mappings
TypeRegistry.add(NoneType)
TypeRegistry.add(StringType)
TypeRegistry.add(TimestampType)
TypeRegistry.add(NumberType)
TypeRegistry.add(BooleanType)
TypeRegistry.add(ListType)
TypeRegistry.add(TypedDictType)

# Types without default type mappings
TypeRegistry.add(UnionType)
TypeRegistry.add(PythonObjectType)
TypeRegistry.add(ConstType)

# Common Industry Types
TypeRegistry.add(NDArrayType)

__all__ = [
    "TypeRegistry",
    "InvalidType",
    "UnknownType",
    "AnyType",
    "NoneType",
    "StringType",
    "NumberType",
    "TimestampType",
    "BooleanType",
    "ListType",
    "TypedDictType",
    "UnionType",
    "PythonObjectType",
    "ConstType",
    "OptionalType",
    "Type",
    "NDArrayType",
]<|MERGE_RESOLUTION|>--- conflicted
+++ resolved
@@ -3,11 +3,7 @@
 import sys
 import typing as t
 
-<<<<<<< HEAD
-from wandb.util import _is_artifact_representation, get_module, is_numpy_array
-=======
 from wandb.util import _is_artifact_string, get_module, is_numpy_array
->>>>>>> 094c7fcb
 
 np = get_module("numpy")  # intentionally not required
 
@@ -63,13 +59,8 @@
             return NoneType()
 
         # TODO: generalize this to handle other config input types
-<<<<<<< HEAD
-        if _is_artifact_representation(py_obj):
-            return PythonObjectType("Artifact")
-=======
         if _is_artifact_string(py_obj):
             return TypeRegistry.types_by_name().get("artifactVersion")()  # what?
->>>>>>> 094c7fcb
 
         class_handler = TypeRegistry.types_by_class().get(py_obj.__class__)
         _type = None
