--- conflicted
+++ resolved
@@ -6,14 +6,10 @@
 import os
 import random
 from typing import (
-<<<<<<< HEAD
-    TYPE_CHECKING,
     Callable,
-=======
     IO,
     TYPE_CHECKING,
     ContextManager,
->>>>>>> 4ad1b6dd
     Dict,
     List,
     Optional,
