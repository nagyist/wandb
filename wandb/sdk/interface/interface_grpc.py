--- conflicted
+++ resolved
@@ -247,10 +247,6 @@
     def _deliver_network_status(self, status: pb.NetworkStatusRequest) -> MailboxHandle:
         assert self._stub
         self._assign(status)
-<<<<<<< HEAD
-        # TODO: implement
-=======
->>>>>>> e3cc081e
         network_status_response = pb.NetworkStatusResponse()
         response = pb.Response(network_status_response=network_status_response)
         result = pb.Result(response=response)
@@ -260,10 +256,6 @@
     def _deliver_stop_status(self, status: pb.StopStatusRequest) -> MailboxHandle:
         assert self._stub
         self._assign(status)
-<<<<<<< HEAD
-        # TODO: implement
-=======
->>>>>>> e3cc081e
         stop_status_response = pb.StopStatusResponse()
         response = pb.Response(stop_status_response=stop_status_response)
         result = pb.Result(response=response)
@@ -411,7 +403,6 @@
         handle = self._deliver(result)
         return handle
 
-<<<<<<< HEAD
     def _deliver_request_run_status(
         self, run_status: pb.RunStatusRequest
     ) -> MailboxHandle:
@@ -423,8 +414,6 @@
         handle = self._deliver(result)
         return handle
 
-=======
->>>>>>> e3cc081e
     def _deliver_run_start(self, run_start: pb.RunStartRequest) -> MailboxHandle:
         assert self._stub
         self._assign(run_start)
