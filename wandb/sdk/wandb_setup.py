--- conflicted
+++ resolved
@@ -252,17 +252,12 @@
         return self._manager
 
 
-<<<<<<< HEAD
 class _WandbSetup:
-    """Wandb singleton class."""
-=======
-class _WandbSetup(object):
     """Wandb singleton class.
 
     Note: This is a process local singleton.
     (Forked processes will get a new copy of the object)
     """
->>>>>>> dfdc8644
 
     _instance = None
 
