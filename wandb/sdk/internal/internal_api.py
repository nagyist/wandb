import ast
import asyncio
import base64
import datetime
import json
import logging
import os
import re
import socket
import sys
import threading
from copy import deepcopy
from typing import (
    IO,
    TYPE_CHECKING,
    Any,
    Callable,
    Dict,
    Iterable,
    List,
    Mapping,
    MutableMapping,
    Optional,
    Sequence,
    TextIO,
    Tuple,
    Union,
)

import click
import requests
import yaml
<<<<<<< HEAD
from requests.auth import AuthBase
from wandb_gql import Client, gql  # type: ignore
from wandb_gql.client import RetryError  # type: ignore
from wandb_gql.transport.requests import RequestsHTTPTransport  # type: ignore

import wandb
from wandb import __version__, env, util
from wandb.apis.auth import OIDCAuth
from wandb.apis.normalize import normalize_exceptions
=======
from wandb_gql import Client, gql
from wandb_gql.client import RetryError

import wandb
from wandb import __version__, env, util
from wandb.apis.normalize import normalize_exceptions, parse_backend_error_messages
>>>>>>> d3a97408
from wandb.errors import CommError, UsageError
from wandb.integration.sagemaker import parse_sm_secrets
from wandb.old.settings import Settings
from wandb.sdk.lib.gql_request import GraphQLSession
from wandb.sdk.lib.hashutil import B64MD5, md5_file_b64
from wandb.sdk.lib.jwks import JWKS

from ..lib import retry
from ..lib.filenames import DIFF_FNAME, METADATA_FNAME
from ..lib.git import GitRepo
from . import context
from .progress import AsyncProgress, Progress

logger = logging.getLogger(__name__)

if TYPE_CHECKING:
    if sys.version_info >= (3, 8):
        from typing import Literal, TypedDict
    else:
        from typing_extensions import Literal, TypedDict

    from .progress import ProgressFn

    class CreateArtifactFileSpecInput(TypedDict, total=False):
        """Corresponds to `type CreateArtifactFileSpecInput` in schema.graphql."""

        artifactID: str  # noqa: N815
        name: str
        md5: str
        mimetype: Optional[str]
        artifactManifestID: Optional[str]  # noqa: N815

    class CreateArtifactFilesResponseFile(TypedDict):
        id: str
        name: str
        displayName: str  # noqa: N815
        uploadUrl: Optional[str]  # noqa: N815
        uploadHeaders: Sequence[str]  # noqa: N815
        artifact: "CreateArtifactFilesResponseFileNode"

    class CreateArtifactFilesResponseFileNode(TypedDict):
        id: str

    class DefaultSettings(TypedDict):
        section: str
        git_remote: str
        ignore_globs: Optional[List[str]]
        base_url: Optional[str]
        root_dir: Optional[str]
        api_key: Optional[str]
        entity: Optional[str]
        project: Optional[str]

    _Response = MutableMapping
    SweepState = Literal["RUNNING", "PAUSED", "CANCELED", "FINISHED"]
    Number = Union[int, float]


# This funny if/else construction is the simplest thing I've found that
# works at runtime, satisfies Mypy, and gives autocomplete in VSCode:
if TYPE_CHECKING:
    import httpx
else:
    httpx = util.get_module("httpx")

# class _MappingSupportsCopy(Protocol):
#     def copy(self) -> "_MappingSupportsCopy": ...
#     def keys(self) -> Iterable: ...
#     def __getitem__(self, name: str) -> Any: ...


def check_httpx_exc_retriable(exc: Exception) -> bool:
    retriable_codes = (308, 408, 409, 429, 500, 502, 503, 504)
    return (
        isinstance(exc, (httpx.TimeoutException, httpx.NetworkError))
        or (
            isinstance(exc, httpx.HTTPStatusError)
            and exc.response.status_code in retriable_codes
        )
        or (
            isinstance(exc, httpx.HTTPStatusError)
            and exc.response.status_code == 400
            and "x-amz-meta-md5" in exc.request.headers
            and "RequestTimeout" in str(exc.response.content)
        )
    )


class _ThreadLocalData(threading.local):
    context: Optional[context.Context]

    def __init__(self) -> None:
        self.context = None


class Api:
    """W&B Internal Api wrapper.

    Note:
        Settings are automatically overridden by looking for
        a `wandb/settings` file in the current working directory or its parent
        directory. If none can be found, we look in the current user's home
        directory.

    Arguments:
        default_settings(dict, optional): If you aren't using a settings
        file, or you wish to override the section to use in the settings file
        Override the settings here.
    """

    HTTP_TIMEOUT = env.get_http_timeout(10)
    _global_context: context.Context
    _local_data: _ThreadLocalData

    def __init__(
        self,
        default_settings: Optional[
            Union[
                "wandb.sdk.wandb_settings.Settings",
                "wandb.sdk.internal.settings_static.SettingsStatic",
                Settings,
                dict,
            ]
        ] = None,
        load_settings: bool = True,
        retry_timedelta: datetime.timedelta = datetime.timedelta(  # noqa: B008 # okay because it's immutable
            days=7
        ),
        environ: MutableMapping = os.environ,
        retry_callback: Optional[Callable[[int, str], Any]] = None,
    ) -> None:
        self._environ = environ
        self._global_context = context.Context()
        self._local_data = _ThreadLocalData()
        self.default_settings: "DefaultSettings" = {
            "section": "default",
            "git_remote": "origin",
            "ignore_globs": [],
            "base_url": "https://api.wandb.ai",
            "root_dir": None,
            "api_key": None,
            "entity": None,
            "project": None,
        }
        self.retry_timedelta = retry_timedelta
        # todo: Old Settings do not follow the SupportsKeysAndGetItem Protocol
        self.default_settings.update(default_settings or {})  # type: ignore
        self.retry_uploads = 10
        self._settings = Settings(
            load_settings=load_settings,
            root_dir=self.default_settings.get("root_dir"),
        )
        self.git = GitRepo(remote=self.settings("git_remote"))
        # Mutable settings set by the _file_stream_api
        self.dynamic_settings = {
            "system_sample_seconds": 2,
            "system_samples": 15,
            "heartbeat_seconds": 30,
        }
        self.client = Client(
            transport=GraphQLSession(
                headers={
                    "User-Agent": self.user_agent,
                    "X-WANDB-USERNAME": env.get_username(env=self._environ),
                    "X-WANDB-USER-EMAIL": env.get_user_email(env=self._environ),
                },
                use_json=True,
                # this timeout won't apply when the DNS lookup fails. in that case, it will be 60s
                # https://bugs.python.org/issue22889
                timeout=self.HTTP_TIMEOUT,
                auth=self.auth,
                url=f"{self.settings('base_url')}/graphql",
            )
        )

        # httpx is an optional dependency, so we lazily instantiate the client
        # only when we need it
        self._async_httpx_client: Optional["httpx.AsyncClient"] = None

        self.retry_callback = retry_callback
        self._retry_gql = retry.Retry(
            self.execute,
            retry_timedelta=retry_timedelta,
            check_retry_fn=util.no_retry_auth,
            retryable_exceptions=(RetryError, requests.RequestException),
            retry_callback=retry_callback,
        )
        self._current_run_id: Optional[str] = None
        self._file_stream_api = None
        self._upload_file_session = requests.Session()
        # This Retry class is initialized once for each Api instance, so this
        # defaults to retrying 1 million times per process or 7 days
        self.upload_file_retry = normalize_exceptions(
            retry.retriable(retry_timedelta=retry_timedelta)(self.upload_file)
        )
        self._client_id_mapping: Dict[str, str] = {}
        # Large file uploads to azure can optionally use their SDK
        self._azure_blob_module = util.get_module("azure.storage.blob")

        self.query_types: Optional[List[str]] = None
        self.mutation_types: Optional[List[str]] = None
        self.server_info_types: Optional[List[str]] = None
        self.server_use_artifact_input_info: Optional[List[str]] = None
        self._max_cli_version: Optional[str] = None
        self._server_settings_type: Optional[List[str]] = None

    @property
    def auth(self) -> AuthBase | Tuple[str, str]:
        if os.getenv(env.ACCESS_TOKEN):
            return OIDCAuth(
                f"{self.settings('base_url')}/oidc/token", os.environ[env.ACCESS_TOKEN]
            )
        else:
            return ("api", self.api_key or "")

    @property
    def has_service_account(self) -> bool:
        # TODO: also check if the current host supports v2 service accounts
        return JWKS.configured

    def fetch_token(self, subject: str, expires_in: Optional[int] = None) -> str:
        jwks = JWKS(self.api_url + "/oidc/token")
        return jwks.fetch_token(subject, expires_in)["access_token"]

    def gql(self, *args: Any, **kwargs: Any) -> Any:
        ret = self._retry_gql(
            *args,
            retry_cancel_event=self.context.cancel_event,
            **kwargs,
        )
        return ret

    def set_local_context(self, api_context: Optional[context.Context]) -> None:
        self._local_data.context = api_context

    def clear_local_context(self) -> None:
        self._local_data.context = None

    @property
    def context(self) -> context.Context:
        return self._local_data.context or self._global_context

    def reauth(self) -> None:
        """Ensures the current api key is set in the transport"""
        self.client.transport.auth = self.auth

    def relocate(self) -> None:
        """Ensure the current api points to the right server."""
        self.client.transport.url = "%s/graphql" % self.settings("base_url")

    def execute(self, *args: Any, **kwargs: Any) -> "_Response":
        """Wrapper around execute that logs in cases of failure."""
        try:
            return self.client.execute(*args, **kwargs)  # type: ignore
        except requests.exceptions.HTTPError as err:
            response = err.response
            logger.error(f"{response.status_code} response executing GraphQL.")
            logger.error(response.text)
            for error in parse_backend_error_messages(response):
                wandb.termerror(f"Error while calling W&B API: {error} ({response})")
            raise

    def disabled(self) -> Union[str, bool]:
        return self._settings.get(Settings.DEFAULT_SECTION, "disabled", fallback=False)  # type: ignore

    def set_current_run_id(self, run_id: str) -> None:
        self._current_run_id = run_id

    @property
    def current_run_id(self) -> Optional[str]:
        return self._current_run_id

    @property
    def user_agent(self) -> str:
        return f"W&B Internal Client {__version__}"

    @property
    def api_key(self) -> Optional[str]:
        auth = requests.utils.get_netrc_auth(self.api_url)
        key = None
        if auth:
            key = auth[-1]

        # Environment should take precedence
        env_key: Optional[str] = self._environ.get(env.API_KEY)
        sagemaker_key: Optional[str] = parse_sm_secrets().get(env.API_KEY)
        default_key: Optional[str] = self.default_settings.get("api_key")
        return env_key or key or sagemaker_key or default_key

    @property
    def api_url(self) -> str:
        return self.settings("base_url")  # type: ignore

    @property
    def app_url(self) -> str:
        return wandb.util.app_url(self.api_url)

    @property
    def default_entity(self) -> str:
        return self.viewer().get("entity")  # type: ignore

    def settings(self, key: Optional[str] = None, section: Optional[str] = None) -> Any:
        """The settings overridden from the wandb/settings file.

        Arguments:
            key (str, optional): If provided only this setting is returned
            section (str, optional): If provided this section of the setting file is
            used, defaults to "default"

        Returns:
            A dict with the current settings

                {
                    "entity": "models",
                    "base_url": "https://api.wandb.ai",
                    "project": None
                }
        """
        result = self.default_settings.copy()
        result.update(self._settings.items(section=section))  # type: ignore
        result.update(
            {
                "entity": env.get_entity(
                    self._settings.get(
                        Settings.DEFAULT_SECTION,
                        "entity",
                        fallback=result.get("entity"),
                    ),
                    env=self._environ,
                ),
                "project": env.get_project(
                    self._settings.get(
                        Settings.DEFAULT_SECTION,
                        "project",
                        fallback=result.get("project"),
                    ),
                    env=self._environ,
                ),
                "base_url": env.get_base_url(
                    self._settings.get(
                        Settings.DEFAULT_SECTION,
                        "base_url",
                        fallback=result.get("base_url"),
                    ),
                    env=self._environ,
                ),
                "ignore_globs": env.get_ignore(
                    self._settings.get(
                        Settings.DEFAULT_SECTION,
                        "ignore_globs",
                        fallback=result.get("ignore_globs"),
                    ),
                    env=self._environ,
                ),
            }
        )

        return result if key is None else result[key]  # type: ignore

    def clear_setting(
        self, key: str, globally: bool = False, persist: bool = False
    ) -> None:
        self._settings.clear(
            Settings.DEFAULT_SECTION, key, globally=globally, persist=persist
        )

    def set_setting(
        self, key: str, value: Any, globally: bool = False, persist: bool = False
    ) -> None:
        self._settings.set(
            Settings.DEFAULT_SECTION, key, value, globally=globally, persist=persist
        )
        if key == "entity":
            env.set_entity(value, env=self._environ)
        elif key == "project":
            env.set_project(value, env=self._environ)
        elif key == "base_url":
            self.relocate()

    def parse_slug(
        self, slug: str, project: Optional[str] = None, run: Optional[str] = None
    ) -> Tuple[str, str]:
        """Parse a slug into a project and run.

        Arguments:
            slug (str): The slug to parse
            project (str, optional): The project to use, if not provided it will be
            inferred from the slug
            run (str, optional): The run to use, if not provided it will be inferred
            from the slug

        Returns:
            A dict with the project and run
        """
        if slug and "/" in slug:
            parts = slug.split("/")
            project = parts[0]
            run = parts[1]
        else:
            project = project or self.settings().get("project")
            if project is None:
                raise CommError("No default project configured.")
            run = run or slug or self.current_run_id or env.get_run(env=self._environ)
            assert run, "run must be specified"
        return project, run

    @normalize_exceptions
    def server_info_introspection(self) -> Tuple[List[str], List[str], List[str]]:
        query_string = """
           query ProbeServerCapabilities {
               QueryType: __type(name: "Query") {
                   ...fieldData
                }
                MutationType: __type(name: "Mutation") {
                   ...fieldData
                }
               ServerInfoType: __type(name: "ServerInfo") {
                   ...fieldData
                }
            }

            fragment fieldData on __Type {
                fields {
                    name
                }
            }
        """
        if (
            self.query_types is None
            or self.mutation_types is None
            or self.server_info_types is None
        ):
            query = gql(query_string)
            res = self.gql(query)

            self.query_types = [
                field.get("name", "")
                for field in res.get("QueryType", {}).get("fields", [{}])
            ]
            self.mutation_types = [
                field.get("name", "")
                for field in res.get("MutationType", {}).get("fields", [{}])
            ]
            self.server_info_types = [
                field.get("name", "")
                for field in res.get("ServerInfoType", {}).get("fields", [{}])
            ]
        return self.query_types, self.server_info_types, self.mutation_types

    @normalize_exceptions
    def server_settings_introspection(self) -> None:
        query_string = """
           query ProbeServerSettings {
               ServerSettingsType: __type(name: "ServerSettings") {
                   ...fieldData
                }
            }

            fragment fieldData on __Type {
                fields {
                    name
                }
            }
        """
        if self._server_settings_type is None:
            query = gql(query_string)
            res = self.gql(query)
            self._server_settings_type = (
                [
                    field.get("name", "")
                    for field in res.get("ServerSettingsType", {}).get("fields", [{}])
                ]
                if res
                else []
            )

    def server_use_artifact_input_introspection(self) -> List:
        query_string = """
           query ProbeServerUseArtifactInput {
               UseArtifactInputInfoType: __type(name: "UseArtifactInput") {
                   name
                   inputFields {
                       name
                   }
                }
            }
        """

        if self.server_use_artifact_input_info is None:
            query = gql(query_string)
            res = self.gql(query)
            self.server_use_artifact_input_info = [
                field.get("name", "")
                for field in res.get("UseArtifactInputInfoType", {}).get(
                    "inputFields", [{}]
                )
            ]
        return self.server_use_artifact_input_info

    @normalize_exceptions
    def launch_agent_introspection(self) -> Optional[str]:
        query = gql(
            """
            query LaunchAgentIntrospection {
                LaunchAgentType: __type(name: "LaunchAgent") {
                    name
                }
            }
        """
        )

        res = self.gql(query)
        return res.get("LaunchAgentType") or None

    @normalize_exceptions
    def fail_run_queue_item_introspection(self) -> bool:
        _, _, mutations = self.server_info_introspection()
        return "failRunQueueItem" in mutations

    @normalize_exceptions
    def fail_run_queue_item(self, run_queue_item_id: str) -> bool:
        mutation = gql(
            """
        mutation failRunQueueItem($runQueueItemId: ID!) {
            failRunQueueItem(
                input: {
                    runQueueItemId: $runQueueItemId
                }
            ) {
                success
            }
        }
        """
        )
        response = self.gql(
            mutation,
            variable_values={
                "runQueueItemId": run_queue_item_id,
            },
        )
        result: bool = response["failRunQueueItem"]["success"]
        return result

    @normalize_exceptions
    def viewer(self) -> Dict[str, Any]:
        query = gql(
            """
        query Viewer{
            viewer {
                id
                entity
                flags
                teams {
                    edges {
                        node {
                            name
                        }
                    }
                }
            }
        }
        """
        )
        res = self.gql(query)
        return res.get("viewer") or {}

    @normalize_exceptions
    def max_cli_version(self) -> Optional[str]:
        if self._max_cli_version is not None:
            return self._max_cli_version

        query_types, server_info_types, _ = self.server_info_introspection()
        cli_version_exists = (
            "serverInfo" in query_types and "cliVersionInfo" in server_info_types
        )
        if not cli_version_exists:
            return None

        _, server_info = self.viewer_server_info()
        self._max_cli_version = server_info.get("cliVersionInfo", {}).get(
            "max_cli_version"
        )
        return self._max_cli_version

    @normalize_exceptions
    def viewer_server_info(self) -> Tuple[Dict[str, Any], Dict[str, Any]]:
        local_query = """
            latestLocalVersionInfo {
                outOfDate
                latestVersionString
            }
        """
        cli_query = """
            serverInfo {
                cliVersionInfo
                _LOCAL_QUERY_
            }
        """
        query_template = """
        query Viewer{
            viewer {
                id
                entity
                username
                email
                flags
                teams {
                    edges {
                        node {
                            name
                        }
                    }
                }
            }
            _CLI_QUERY_
        }
        """
        query_types, server_info_types, _ = self.server_info_introspection()

        cli_version_exists = (
            "serverInfo" in query_types and "cliVersionInfo" in server_info_types
        )

        local_version_exists = (
            "serverInfo" in query_types
            and "latestLocalVersionInfo" in server_info_types
        )

        cli_query_string = "" if not cli_version_exists else cli_query
        local_query_string = "" if not local_version_exists else local_query

        query_string = query_template.replace("_CLI_QUERY_", cli_query_string).replace(
            "_LOCAL_QUERY_", local_query_string
        )
        query = gql(query_string)
        res = self.gql(query)
        return res.get("viewer") or {}, res.get("serverInfo") or {}

    @normalize_exceptions
    def list_projects(self, entity: Optional[str] = None) -> List[Dict[str, str]]:
        """List projects in W&B scoped by entity.

        Arguments:
            entity (str, optional): The entity to scope this project to.

        Returns:
                [{"id","name","description"}]
        """
        query = gql(
            """
        query EntityProjects($entity: String) {
            models(first: 10, entityName: $entity) {
                edges {
                    node {
                        id
                        name
                        description
                    }
                }
            }
        }
        """
        )
        project_list: List[Dict[str, str]] = self._flatten_edges(
            self.gql(
                query, variable_values={"entity": entity or self.settings("entity")}
            )["models"]
        )
        return project_list

    @normalize_exceptions
    def project(self, project: str, entity: Optional[str] = None) -> "_Response":
        """Retrieve project.

        Arguments:
            project (str): The project to get details for
            entity (str, optional): The entity to scope this project to.

        Returns:
                [{"id","name","repo","dockerImage","description"}]
        """
        query = gql(
            """
        query ProjectDetails($entity: String, $project: String) {
            model(name: $project, entityName: $entity) {
                id
                name
                repo
                dockerImage
                description
            }
        }
        """
        )
        response: "_Response" = self.gql(
            query, variable_values={"entity": entity, "project": project}
        )["model"]
        return response

    @normalize_exceptions
    def sweep(
        self,
        sweep: str,
        specs: str,
        project: Optional[str] = None,
        entity: Optional[str] = None,
    ) -> Dict[str, Any]:
        """Retrieve sweep.

        Arguments:
            sweep (str): The sweep to get details for
            specs (str): history specs
            project (str, optional): The project to scope this sweep to.
            entity (str, optional): The entity to scope this sweep to.

        Returns:
                [{"id","name","repo","dockerImage","description"}]
        """
        query = gql(
            """
        query SweepWithRuns($entity: String, $project: String, $sweep: String!, $specs: [JSONString!]!) {
            project(name: $project, entityName: $entity) {
                sweep(sweepName: $sweep) {
                    id
                    name
                    method
                    state
                    description
                    config
                    createdAt
                    heartbeatAt
                    updatedAt
                    earlyStopJobRunning
                    bestLoss
                    controller
                    scheduler
                    runs {
                        edges {
                            node {
                                name
                                state
                                config
                                exitcode
                                heartbeatAt
                                shouldStop
                                failed
                                stopped
                                running
                                summaryMetrics
                                sampledHistory(specs: $specs)
                            }
                        }
                    }
                }
            }
        }
        """
        )
        entity = entity or self.settings("entity")
        project = project or self.settings("project")
        response = self.gql(
            query,
            variable_values={
                "entity": entity,
                "project": project,
                "sweep": sweep,
                "specs": specs,
            },
        )
        if response["project"] is None or response["project"]["sweep"] is None:
            raise ValueError(f"Sweep {entity}/{project}/{sweep} not found")
        data: Dict[str, Any] = response["project"]["sweep"]
        if data:
            data["runs"] = self._flatten_edges(data["runs"])
        return data

    @normalize_exceptions
    def list_runs(
        self, project: str, entity: Optional[str] = None
    ) -> List[Dict[str, str]]:
        """List runs in W&B scoped by project.

        Arguments:
            project (str): The project to scope the runs to
            entity (str, optional): The entity to scope this project to.  Defaults to public models

        Returns:
                [{"id","name","description"}]
        """
        query = gql(
            """
        query ProjectRuns($model: String!, $entity: String) {
            model(name: $model, entityName: $entity) {
                buckets(first: 10) {
                    edges {
                        node {
                            id
                            name
                            displayName
                            description
                        }
                    }
                }
            }
        }
        """
        )
        return self._flatten_edges(
            self.gql(
                query,
                variable_values={
                    "entity": entity or self.settings("entity"),
                    "model": project or self.settings("project"),
                },
            )["model"]["buckets"]
        )

    @normalize_exceptions
    def run_config(
        self, project: str, run: Optional[str] = None, entity: Optional[str] = None
    ) -> Tuple[str, Dict[str, Any], Optional[str], Dict[str, Any]]:
        """Get the relevant configs for a run.

        Arguments:
            project (str): The project to download, (can include bucket)
            run (str, optional): The run to download
            entity (str, optional): The entity to scope this project to.
        """
        query = gql(
            """
        query RunConfigs(
            $name: String!,
            $entity: String,
            $run: String!,
            $pattern: String!,
            $includeConfig: Boolean!,
        ) {
            model(name: $name, entityName: $entity) {
                bucket(name: $run) {
                    config @include(if: $includeConfig)
                    commit @include(if: $includeConfig)
                    files(pattern: $pattern) {
                        pageInfo {
                            hasNextPage
                            endCursor
                        }
                        edges {
                            node {
                                name
                                directUrl
                            }
                        }
                    }
                }
            }
        }
        """
        )

        variable_values = {
            "name": project,
            "run": run,
            "entity": entity,
            "includeConfig": True,
        }

        commit: str = ""
        config: Dict[str, Any] = {}
        patch: Optional[str] = None
        metadata: Dict[str, Any] = {}

        # If we use the `names` parameter on the `files` node, then the server
        # will helpfully give us and 'open' file handle to the files that don't
        # exist. This is so that we can upload data to it. However, in this
        # case, we just want to download that file and not upload to it, so
        # let's instead query for the files that do exist using `pattern`
        # (with no wildcards).
        #
        # Unfortunately we're unable to construct a single pattern that matches
        # our 2 files, we would need something like regex for that.
        for filename in [DIFF_FNAME, METADATA_FNAME]:
            variable_values["pattern"] = filename
            response = self.gql(query, variable_values=variable_values)
            if response["model"] is None:
                raise CommError(f"Run {entity}/{project}/{run} not found")
            run_obj: Dict = response["model"]["bucket"]
            # we only need to fetch this config once
            if variable_values["includeConfig"]:
                commit = run_obj["commit"]
                config = json.loads(run_obj["config"] or "{}")
                variable_values["includeConfig"] = False
            if run_obj["files"] is not None:
                for file_edge in run_obj["files"]["edges"]:
                    name = file_edge["node"]["name"]
                    url = file_edge["node"]["directUrl"]
                    res = requests.get(url)
                    res.raise_for_status()
                    if name == METADATA_FNAME:
                        metadata = res.json()
                    elif name == DIFF_FNAME:
                        patch = res.text

        return commit, config, patch, metadata

    @normalize_exceptions
    def run_resume_status(
        self, entity: str, project_name: str, name: str
    ) -> Optional[Dict[str, Any]]:
        """Check if a run exists and get resume information.

        Arguments:
            entity (str): The entity to scope this project to.
            project_name (str): The project to download, (can include bucket)
            name (str): The run to download
        """
        query = gql(
            """
        query RunResumeStatus($project: String, $entity: String, $name: String!) {
            model(name: $project, entityName: $entity) {
                id
                name
                entity {
                    id
                    name
                }

                bucket(name: $name, missingOk: true) {
                    id
                    name
                    summaryMetrics
                    displayName
                    logLineCount
                    historyLineCount
                    eventsLineCount
                    historyTail
                    eventsTail
                    config
                }
            }
        }
        """
        )

        response = self.gql(
            query,
            variable_values={
                "entity": entity,
                "project": project_name,
                "name": name,
            },
        )

        if "model" not in response or "bucket" not in (response["model"] or {}):
            return None

        project = response["model"]
        self.set_setting("project", project_name)
        if "entity" in project:
            self.set_setting("entity", project["entity"]["name"])

        result: Dict[str, Any] = project["bucket"]

        return result

    @normalize_exceptions
    def check_stop_requested(
        self, project_name: str, entity_name: str, run_id: str
    ) -> bool:
        query = gql(
            """
        query RunStoppedStatus($projectName: String, $entityName: String, $runId: String!) {
            project(name:$projectName, entityName:$entityName) {
                run(name:$runId) {
                    stopped
                }
            }
        }
        """
        )

        response = self.gql(
            query,
            variable_values={
                "projectName": project_name,
                "entityName": entity_name,
                "runId": run_id,
            },
        )

        project = response.get("project", None)
        if not project:
            return False
        run = project.get("run", None)
        if not run:
            return False

        status: bool = run["stopped"]
        return status

    def format_project(self, project: str) -> str:
        return re.sub(r"\W+", "-", project.lower()).strip("-_")

    @normalize_exceptions
    def upsert_project(
        self,
        project: str,
        id: Optional[str] = None,
        description: Optional[str] = None,
        entity: Optional[str] = None,
    ) -> Dict[str, Any]:
        """Create a new project.

        Arguments:
            project (str): The project to create
            description (str, optional): A description of this project
            entity (str, optional): The entity to scope this project to.
        """
        mutation = gql(
            """
        mutation UpsertModel($name: String!, $id: String, $entity: String!, $description: String, $repo: String)  {
            upsertModel(input: { id: $id, name: $name, entityName: $entity, description: $description, repo: $repo }) {
                model {
                    name
                    description
                }
            }
        }
        """
        )
        response = self.gql(
            mutation,
            variable_values={
                "name": self.format_project(project),
                "entity": entity or self.settings("entity"),
                "description": description,
                "id": id,
            },
        )
        # TODO(jhr): Commenting out 'repo' field for cling, add back
        #   'description': description, 'repo': self.git.remote_url, 'id': id})
        result: Dict[str, Any] = response["upsertModel"]["model"]
        return result

    @normalize_exceptions
    def entity_is_team(self, entity: str) -> bool:
        query = gql(
            """
            query EntityIsTeam($entity: String!) {
                entity(name: $entity) {
                    id
                    isTeam
                }
            }
            """
        )
        variable_values = {
            "entity": entity,
        }

        res = self.gql(query, variable_values)
        if res.get("entity") is None:
            raise Exception(
                f"Error fetching entity {entity} "
                "check that you have access to this entity"
            )

        is_team: bool = res["entity"]["isTeam"]
        return is_team

    @normalize_exceptions
    def get_project_run_queues(self, entity: str, project: str) -> List[Dict[str, str]]:
        query = gql(
            """
        query ProjectRunQueues($entity: String!, $projectName: String!){
            project(entityName: $entity, name: $projectName) {
                runQueues {
                    id
                    name
                    createdBy
                    access
                }
            }
        }
        """
        )
        variable_values = {
            "projectName": project,
            "entity": entity,
        }

        res = self.gql(query, variable_values)
        if res.get("project") is None:
            # circular dependency: (LAUNCH_DEFAULT_PROJECT = model-registry)
            if project == "model-registry":
                msg = (
                    f"Error fetching run queues for {entity} "
                    "check that you have access to this entity and project"
                )
            else:
                msg = (
                    f"Error fetching run queues for {entity}/{project} "
                    "check that you have access to this entity and project"
                )

            raise Exception(msg)

        project_run_queues: List[Dict[str, str]] = res["project"]["runQueues"]
        return project_run_queues

    @normalize_exceptions
    def create_run_queue(
        self, entity: str, project: str, queue_name: str, access: str
    ) -> Optional[Dict[str, Any]]:
        query = gql(
            """
        mutation createRunQueue($entity: String!, $project: String!, $queueName: String!, $access: RunQueueAccessType!){
            createRunQueue(
                input: {
                    entityName: $entity,
                    projectName: $project,
                    queueName: $queueName,
                    access: $access
                }
            ) {
                success
                queueID
            }
        }
        """
        )
        variable_values = {
            "project": project,
            "entity": entity,
            "access": access,
            "queueName": queue_name,
        }
        result: Optional[Dict[str, Any]] = self.gql(query, variable_values)[
            "createRunQueue"
        ]
        return result

    @normalize_exceptions
    def push_to_run_queue_by_name(
        self, entity: str, project: str, queue_name: str, run_spec: str
    ) -> Optional[Dict[str, Any]]:
        """Queryless mutation, should be used before legacy fallback method."""
        mutation = gql(
            """
        mutation pushToRunQueueByName(
            $entityName: String!,
            $projectName: String!,
            $queueName: String!,
            $runSpec: JSONString!,
        ) {
            pushToRunQueueByName(
                input: {
                    entityName: $entityName,
                    projectName: $projectName,
                    queueName: $queueName,
                    runSpec: $runSpec
                }
            ) {
                runQueueItemId
                runSpec
            }
        }
        """
        )
        variables = {
            "entityName": entity,
            "projectName": project,
            "queueName": queue_name,
            "runSpec": run_spec,
        }
        try:
            result: Optional[Dict[str, Any]] = self.gql(
                mutation, variables, check_retry_fn=util.no_retry_4xx
            ).get("pushToRunQueueByName")

            if not result:
                return None

            if result.get("runSpec"):
                run_spec = json.loads(str(result["runSpec"]))
                result["runSpec"] = run_spec

            return result
        except Exception as e:
            if (
                'Cannot query field "runSpec" on type "PushToRunQueueByNamePayload"'
                not in str(e)
            ):
                return None

        mutation_no_runspec = gql(
            """
        mutation pushToRunQueueByName(
            $entityName: String!,
            $projectName: String!,
            $queueName: String!,
            $runSpec: JSONString!,
        ) {
            pushToRunQueueByName(
                input: {
                    entityName: $entityName,
                    projectName: $projectName,
                    queueName: $queueName,
                    runSpec: $runSpec
                }
            ) {
                runQueueItemId
            }
        }
        """
        )

        try:
            result = self.gql(
                mutation_no_runspec, variables, check_retry_fn=util.no_retry_4xx
            ).get("pushToRunQueueByName")
        except Exception:
            result = None

        return result

    @normalize_exceptions
    def push_to_run_queue(
        self,
        queue_name: str,
        launch_spec: Dict[str, str],
        project_queue: str,
    ) -> Optional[Dict[str, Any]]:
        entity = launch_spec["entity"]
        run_spec = json.dumps(launch_spec)

        push_result = self.push_to_run_queue_by_name(
            entity, project_queue, queue_name, run_spec
        )

        if push_result:
            return push_result

        """ Legacy Method """
        queues_found = self.get_project_run_queues(entity, project_queue)
        matching_queues = [
            q
            for q in queues_found
            if q["name"] == queue_name
            # ensure user has access to queue
            and (
                # TODO: User created queues in the UI have USER access
                q["access"] in ["PROJECT", "USER"]
                or q["createdBy"] == self.default_entity
            )
        ]
        if not matching_queues:
            # in the case of a missing default queue. create it
            if queue_name == "default":
                wandb.termlog(
                    f"No default queue existing for entity: {entity} in project: {project_queue}, creating one."
                )
                res = self.create_run_queue(
                    launch_spec["entity"],
                    project_queue,
                    queue_name,
                    access="PROJECT",
                )

                if res is None or res.get("queueID") is None:
                    wandb.termerror(
                        f"Unable to create default queue for entity: {entity} on project: {project_queue}. Run could not be added to a queue"
                    )
                    return None
                queue_id = res["queueID"]

            else:
                wandb.termwarn(
                    f"Unable to push to run queue {project_queue}/{queue_name}. Queue not found."
                )
                return None
        elif len(matching_queues) > 1:
            wandb.termerror(
                f"Unable to push to run queue {queue_name}. More than one queue found with this name."
            )
            return None
        else:
            queue_id = matching_queues[0]["id"]

        mutation = gql(
            """
        mutation pushToRunQueue($queueID: ID!, $runSpec: JSONString!) {
            pushToRunQueue(
                input: {
                    queueID: $queueID,
                    runSpec: $runSpec
                }
            ) {
                runQueueItemId
            }
        }
        """
        )
        spec_json = json.dumps(launch_spec)
        response = self.gql(
            mutation, variable_values={"queueID": queue_id, "runSpec": spec_json}
        )
        result: Optional[Dict[str, Any]] = response["pushToRunQueue"]
        return result

    @normalize_exceptions
    def pop_from_run_queue(
        self,
        queue_name: str,
        entity: Optional[str] = None,
        project: Optional[str] = None,
        agent_id: Optional[str] = None,
    ) -> Optional[Dict[str, Any]]:
        mutation = gql(
            """
        mutation popFromRunQueue($entity: String!, $project: String!, $queueName: String!, $launchAgentId: ID)  {
            popFromRunQueue(input: {
                entityName: $entity,
                projectName: $project,
                queueName: $queueName,
                launchAgentId: $launchAgentId
            }) {
                runQueueItemId
                runSpec
            }
        }
        """
        )
        response = self.gql(
            mutation,
            variable_values={
                "entity": entity,
                "project": project,
                "queueName": queue_name,
                "launchAgentId": agent_id,
            },
        )
        result: Optional[Dict[str, Any]] = response["popFromRunQueue"]
        return result

    @normalize_exceptions
    def ack_run_queue_item(self, item_id: str, run_id: Optional[str] = None) -> bool:
        mutation = gql(
            """
        mutation ackRunQueueItem($itemId: ID!, $runId: String!)  {
            ackRunQueueItem(input: { runQueueItemId: $itemId, runName: $runId }) {
                success
            }
        }
        """
        )
        response = self.gql(
            mutation, variable_values={"itemId": item_id, "runId": str(run_id)}
        )
        if not response["ackRunQueueItem"]["success"]:
            raise CommError(
                "Error acking run queue item. Item may have already been acknowledged by another process"
            )
        result: bool = response["ackRunQueueItem"]["success"]
        return result

    @normalize_exceptions
    def create_launch_agent(
        self,
        entity: str,
        project: str,
        queues: List[str],
        gorilla_agent_support: bool,
    ) -> dict:
        project_queues = self.get_project_run_queues(entity, project)
        if not project_queues:
            # create default queue if it doesn't already exist
            default = self.create_run_queue(
                entity, project, "default", access="PROJECT"
            )
            if default is None or default.get("queueID") is None:
                raise CommError(
                    "Unable to create default queue for {}/{}. No queues for agent to poll".format(
                        entity, project
                    )
                )
            project_queues = [{"id": default["queueID"], "name": "default"}]
        polling_queue_ids = [
            q["id"] for q in project_queues if q["name"] in queues
        ]  # filter to poll specified queues
        if len(polling_queue_ids) != len(queues):
            raise CommError(
                f"Could not start launch agent: Not all of requested queues ({', '.join(queues)}) found. "
                f"Available queues for this project: {','.join([q['name'] for q in project_queues])}"
            )

        if not gorilla_agent_support:
            # if gorilla doesn't support launch agents, return a client-generated id
            return {
                "success": True,
                "launchAgentId": None,
            }

        hostname = socket.gethostname()
        mutation = gql(
            """
            mutation createLaunchAgent($entity: String!, $project: String!, $queues: [ID!]!, $hostname: String!){
                createLaunchAgent(
                    input: {
                        entityName: $entity,
                        projectName: $project,
                        runQueues: $queues,
                        hostname: $hostname
                    }
                ) {
                    launchAgentId
                }
            }
            """
        )
        variable_values = {
            "entity": entity,
            "project": project,
            "queues": polling_queue_ids,
            "hostname": hostname,
        }
        result: dict = self.gql(mutation, variable_values)["createLaunchAgent"]
        return result

    @normalize_exceptions
    def update_launch_agent_status(
        self,
        agent_id: str,
        status: str,
        gorilla_agent_support: bool,
    ) -> dict:
        if not gorilla_agent_support:
            # if gorilla doesn't support launch agents, this is a no-op
            return {
                "success": True,
            }

        mutation = gql(
            """
            mutation updateLaunchAgent($agentId: ID!, $agentStatus: String){
                updateLaunchAgent(
                    input: {
                        launchAgentId: $agentId
                        agentStatus: $agentStatus
                    }
                ) {
                    success
                }
            }
            """
        )
        variable_values = {
            "agentId": agent_id,
            "agentStatus": status,
        }
        result: dict = self.gql(mutation, variable_values)["updateLaunchAgent"]
        return result

    @normalize_exceptions
    def get_launch_agent(self, agent_id: str, gorilla_agent_support: bool) -> dict:
        if not gorilla_agent_support:
            return {
                "id": None,
                "name": "",
                "stopPolling": False,
            }
        query = gql(
            """
            query LaunchAgent($agentId: ID!) {
                launchAgent(id: $agentId) {
                    id
                    name
                    runQueues
                    hostname
                    agentStatus
                    stopPolling
                    heartbeatAt
                }
            }
            """
        )
        variable_values = {
            "agentId": agent_id,
        }
        result: dict = self.gql(query, variable_values)["launchAgent"]
        return result

    @normalize_exceptions
    def upsert_run(
        self,
        id: Optional[str] = None,
        name: Optional[str] = None,
        project: Optional[str] = None,
        host: Optional[str] = None,
        group: Optional[str] = None,
        tags: Optional[List[str]] = None,
        config: Optional[dict] = None,
        description: Optional[str] = None,
        entity: Optional[str] = None,
        state: Optional[str] = None,
        display_name: Optional[str] = None,
        notes: Optional[str] = None,
        repo: Optional[str] = None,
        job_type: Optional[str] = None,
        program_path: Optional[str] = None,
        commit: Optional[str] = None,
        sweep_name: Optional[str] = None,
        summary_metrics: Optional[str] = None,
        num_retries: Optional[int] = None,
    ) -> Tuple[dict, bool, Optional[List]]:
        """Update a run.

        Arguments:
            id (str, optional): The existing run to update
            name (str, optional): The name of the run to create
            group (str, optional): Name of the group this run is a part of
            project (str, optional): The name of the project
            host (str, optional): The name of the host
            tags (list, optional): A list of tags to apply to the run
            config (dict, optional): The latest config params
            description (str, optional): A description of this project
            entity (str, optional): The entity to scope this project to.
            display_name (str, optional): The display name of this project
            notes (str, optional): Notes about this run
            repo (str, optional): Url of the program's repository.
            state (str, optional): State of the program.
            job_type (str, optional): Type of job, e.g 'train'.
            program_path (str, optional): Path to the program.
            commit (str, optional): The Git SHA to associate the run with
            sweep_name (str, optional): The name of the sweep this run is a part of
            summary_metrics (str, optional): The JSON summary metrics
            num_retries (int, optional): Number of retries
        """
        query_string = """
        mutation UpsertBucket(
            $id: String,
            $name: String,
            $project: String,
            $entity: String,
            $groupName: String,
            $description: String,
            $displayName: String,
            $notes: String,
            $commit: String,
            $config: JSONString,
            $host: String,
            $debug: Boolean,
            $program: String,
            $repo: String,
            $jobType: String,
            $state: String,
            $sweep: String,
            $tags: [String!],
            $summaryMetrics: JSONString,
        ) {
            upsertBucket(input: {
                id: $id,
                name: $name,
                groupName: $groupName,
                modelName: $project,
                entityName: $entity,
                description: $description,
                displayName: $displayName,
                notes: $notes,
                config: $config,
                commit: $commit,
                host: $host,
                debug: $debug,
                jobProgram: $program,
                jobRepo: $repo,
                jobType: $jobType,
                state: $state,
                sweep: $sweep,
                tags: $tags,
                summaryMetrics: $summaryMetrics,
            }) {
                bucket {
                    id
                    name
                    displayName
                    description
                    config
                    sweepName
                    project {
                        id
                        name
                        entity {
                            id
                            name
                        }
                    }
                }
                inserted
                _Server_Settings_
            }
        }
        """
        self.server_settings_introspection()

        server_settings_string = (
            """
        serverSettings {
                serverMessages{
                    utfText
                    plainText
                    htmlText
                    messageType
                    messageLevel
                }
         }
        """
            if self._server_settings_type
            else ""
        )

        query_string = query_string.replace("_Server_Settings_", server_settings_string)
        mutation = gql(query_string)
        config_str = json.dumps(config) if config else None
        if not description or description.isspace():
            description = None

        kwargs = {}
        if num_retries is not None:
            kwargs["num_retries"] = num_retries

        variable_values = {
            "id": id,
            "entity": entity or self.settings("entity"),
            "name": name,
            "project": project or util.auto_project_name(program_path),
            "groupName": group,
            "tags": tags,
            "description": description,
            "config": config_str,
            "commit": commit,
            "displayName": display_name,
            "notes": notes,
            "host": None if self.settings().get("anonymous") == "true" else host,
            "debug": env.is_debug(env=self._environ),
            "repo": repo,
            "program": program_path,
            "jobType": job_type,
            "state": state,
            "sweep": sweep_name,
            "summaryMetrics": summary_metrics,
        }

        # retry conflict errors for 2 minutes, default to no_auth_retry
        check_retry_fn = util.make_check_retry_fn(
            check_fn=util.check_retry_conflict_or_gone,
            check_timedelta=datetime.timedelta(minutes=2),
            fallback_retry_fn=util.no_retry_auth,
        )

        response = self.gql(
            mutation,
            variable_values=variable_values,
            check_retry_fn=check_retry_fn,
            **kwargs,
        )

        run_obj: Dict[str, Dict[str, Dict[str, str]]] = response["upsertBucket"][
            "bucket"
        ]
        project_obj: Dict[str, Dict[str, str]] = run_obj.get("project", {})
        if project_obj:
            self.set_setting("project", project_obj["name"])
            entity_obj = project_obj.get("entity", {})
            if entity_obj:
                self.set_setting("entity", entity_obj["name"])

        server_messages = None
        if self._server_settings_type:
            server_messages = (
                response["upsertBucket"]
                .get("serverSettings", {})
                .get("serverMessages", [])
            )
        return (
            response["upsertBucket"]["bucket"],
            response["upsertBucket"]["inserted"],
            server_messages,
        )

    @normalize_exceptions
    def get_run_info(
        self,
        entity: str,
        project: str,
        name: str,
    ) -> dict:
        query = gql(
            """
        query RunInfo($project: String!, $entity: String!, $name: String!) {
            project(name: $project, entityName: $entity) {
                run(name: $name) {
                    runInfo {
                        program
                        args
                        os
                        python
                        colab
                        executable
                        codeSaved
                        cpuCount
                        gpuCount
                        gpu
                        git {
                            remote
                            commit
                        }
                    }
                }
            }
        }
        """
        )
        variable_values = {"project": project, "entity": entity, "name": name}
        res = self.gql(query, variable_values)
        if res.get("project") is None:
            raise CommError(
                "Error fetching run info for {}/{}/{}. Check that this project exists and you have access to this entity and project".format(
                    entity, project, name
                )
            )
        elif res["project"].get("run") is None:
            raise CommError(
                "Error fetching run info for {}/{}/{}. Check that this run id exists".format(
                    entity, project, name
                )
            )
        run_info: dict = res["project"]["run"]["runInfo"]
        return run_info

    @normalize_exceptions
    def get_run_state(self, entity: str, project: str, name: str) -> str:
        query = gql(
            """
        query RunState(
            $project: String!,
            $entity: String!,
            $name: String!) {
            project(name: $project, entityName: $entity) {
                run(name: $name) {
                    state
                }
            }
        }
        """
        )
        variable_values = {
            "project": project,
            "entity": entity,
            "name": name,
        }
        res = self.gql(query, variable_values)
        if res.get("project") is None or res["project"].get("run") is None:
            raise CommError(f"Error fetching run state for {entity}/{project}/{name}.")
        run_state: str = res["project"]["run"]["state"]
        return run_state

    @normalize_exceptions
    def upload_urls(
        self,
        project: str,
        files: Union[List[str], Dict[str, IO]],
        run: Optional[str] = None,
        entity: Optional[str] = None,
        description: Optional[str] = None,
    ) -> Tuple[str, List[str], Dict[str, Dict[str, Any]]]:
        """Generate temporary resumable upload urls.

        Arguments:
            project (str): The project to download
            files (list or dict): The filenames to upload
            run (str, optional): The run to upload to
            entity (str, optional): The entity to scope this project to.  Defaults to wandb models
            description (str, optional): description

        Returns:
            (bucket_id, file_info)
            bucket_id: id of bucket we uploaded to
            file_info: A dict of filenames and urls, also indicates if this revision already has uploaded files.
                {
                    'weights.h5': { "url": "https://weights.url" },
                    'model.json': { "url": "https://model.json", "updatedAt": '2013-04-26T22:22:23.832Z', 'md5': 'mZFLkyvTelC5g8XnyQrpOw==' },
                }
        """
        query = gql(
            """
        query RunUploadUrls($name: String!, $files: [String]!, $entity: String, $run: String!, $description: String) {
            model(name: $name, entityName: $entity) {
                bucket(name: $run, desc: $description) {
                    id
                    files(names: $files) {
                        uploadHeaders
                        edges {
                            node {
                                name
                                url(upload: true)
                                updatedAt
                            }
                        }
                    }
                }
            }
        }
        """
        )
        run_id = run or self.current_run_id
        assert run_id, "run must be specified"
        entity = entity or self.settings("entity")
        query_result = self.gql(
            query,
            variable_values={
                "name": project,
                "run": run_id,
                "entity": entity,
                "description": description,
                "files": [file for file in files],
            },
        )

        run_obj = query_result["model"]["bucket"]
        if run_obj:
            result = {
                file["name"]: file for file in self._flatten_edges(run_obj["files"])
            }
            return run_obj["id"], run_obj["files"]["uploadHeaders"], result
        else:
            raise CommError(f"Run does not exist {entity}/{project}/{run_id}.")

    @normalize_exceptions
    def download_urls(
        self,
        project: str,
        run: Optional[str] = None,
        entity: Optional[str] = None,
    ) -> Dict[str, Dict[str, str]]:
        """Generate download urls.

        Arguments:
            project (str): The project to download
            run (str): The run to upload to
            entity (str, optional): The entity to scope this project to.  Defaults to wandb models

        Returns:
            A dict of extensions and urls

                {
                    'weights.h5': { "url": "https://weights.url", "updatedAt": '2013-04-26T22:22:23.832Z', 'md5': 'mZFLkyvTelC5g8XnyQrpOw==' },
                    'model.json': { "url": "https://model.url", "updatedAt": '2013-04-26T22:22:23.832Z', 'md5': 'mZFLkyvTelC5g8XnyQrpOw==' }
                }
        """
        query = gql(
            """
        query RunDownloadUrls($name: String!, $entity: String, $run: String!)  {
            model(name: $name, entityName: $entity) {
                bucket(name: $run) {
                    files {
                        edges {
                            node {
                                name
                                url
                                md5
                                updatedAt
                            }
                        }
                    }
                }
            }
        }
        """
        )
        run = run or self.current_run_id
        assert run, "run must be specified"
        entity = entity or self.settings("entity")
        query_result = self.gql(
            query,
            variable_values={
                "name": project,
                "run": run,
                "entity": entity,
            },
        )
        if query_result["model"] is None:
            raise CommError(f"Run does not exist {entity}/{project}/{run}.")
        files = self._flatten_edges(query_result["model"]["bucket"]["files"])
        return {file["name"]: file for file in files if file}

    @normalize_exceptions
    def download_url(
        self,
        project: str,
        file_name: str,
        run: Optional[str] = None,
        entity: Optional[str] = None,
    ) -> Optional[Dict[str, str]]:
        """Generate download urls.

        Arguments:
            project (str): The project to download
            file_name (str): The name of the file to download
            run (str): The run to upload to
            entity (str, optional): The entity to scope this project to.  Defaults to wandb models

        Returns:
            A dict of extensions and urls

                { "url": "https://weights.url", "updatedAt": '2013-04-26T22:22:23.832Z', 'md5': 'mZFLkyvTelC5g8XnyQrpOw==' }

        """
        query = gql(
            """
        query RunDownloadUrl($name: String!, $fileName: String!, $entity: String, $run: String!)  {
            model(name: $name, entityName: $entity) {
                bucket(name: $run) {
                    files(names: [$fileName]) {
                        edges {
                            node {
                                name
                                url
                                md5
                                updatedAt
                            }
                        }
                    }
                }
            }
        }
        """
        )
        run = run or self.current_run_id
        assert run, "run must be specified"
        query_result = self.gql(
            query,
            variable_values={
                "name": project,
                "run": run,
                "fileName": file_name,
                "entity": entity or self.settings("entity"),
            },
        )
        if query_result["model"]:
            files = self._flatten_edges(query_result["model"]["bucket"]["files"])
            return files[0] if len(files) > 0 and files[0].get("updatedAt") else None
        else:
            return None

    @normalize_exceptions
    def download_file(self, url: str) -> Tuple[int, requests.Response]:
        """Initiate a streaming download.

        Arguments:
            url (str): The url to download

        Returns:
            A tuple of the content length and the streaming response
        """
        response = requests.get(url, auth=self.auth, stream=True)  # type: ignore
        response.raise_for_status()
        return int(response.headers.get("content-length", 0)), response

    @normalize_exceptions
    def download_write_file(
        self,
        metadata: Dict[str, str],
        out_dir: Optional[str] = None,
    ) -> Tuple[str, Optional[requests.Response]]:
        """Download a file from a run and write it to wandb/.

        Arguments:
            metadata (obj): The metadata object for the file to download. Comes from Api.download_urls().
            out_dir (str, optional): The directory to write the file to. Defaults to wandb/

        Returns:
            A tuple of the file's local path and the streaming response. The streaming response is None if the file
            already existed and was up-to-date.
        """
        filename = metadata["name"]
        path = os.path.join(out_dir or self.settings("wandb_dir"), filename)
        if self.file_current(filename, B64MD5(metadata["md5"])):
            return path, None

        size, response = self.download_file(metadata["url"])

        with util.fsync_open(path, "wb") as file:
            for data in response.iter_content(chunk_size=1024):
                file.write(data)

        return path, response

    def upload_file_azure(
        self, url: str, file: Any, extra_headers: Dict[str, str]
    ) -> None:
        """Upload a file to azure."""
        from azure.core.exceptions import AzureError  # type: ignore

        # Configure the client without retries so our existing logic can handle them
        client = self._azure_blob_module.BlobClient.from_blob_url(
            url, retry_policy=self._azure_blob_module.LinearRetry(retry_total=0)
        )
        try:
            if extra_headers.get("Content-MD5") is not None:
                md5: Optional[bytes] = base64.b64decode(extra_headers["Content-MD5"])
            else:
                md5 = None
            content_settings = self._azure_blob_module.ContentSettings(
                content_md5=md5,
                content_type=extra_headers.get("Content-Type"),
            )
            client.upload_blob(
                file,
                max_concurrency=4,
                length=len(file),
                overwrite=True,
                content_settings=content_settings,
            )
        except AzureError as e:
            if hasattr(e, "response"):
                response = requests.models.Response()
                response.status_code = e.response.status_code
                response.headers = e.response.headers
                raise requests.exceptions.RequestException(e.message, response=response)
            else:
                raise requests.exceptions.ConnectionError(e.message)

    def upload_file(
        self,
        url: str,
        file: IO[bytes],
        callback: Optional["ProgressFn"] = None,
        extra_headers: Optional[Dict[str, str]] = None,
    ) -> Optional[requests.Response]:
        """Upload a file to W&B with failure resumption.

        Arguments:
            url: The url to download
            file: The path to the file you want to upload
            callback: A callback which is passed the number of
            bytes uploaded since the last time it was called, used to report progress
            extra_headers: A dictionary of extra headers to send with the request

        Returns:
            The `requests` library response object
        """
        extra_headers = extra_headers.copy() if extra_headers else {}
        response: Optional[requests.Response] = None
        progress = Progress(file, callback=callback)
        try:
            if "x-ms-blob-type" in extra_headers and self._azure_blob_module:
                self.upload_file_azure(url, progress, extra_headers)
            else:
                if "x-ms-blob-type" in extra_headers:
                    wandb.termwarn(
                        "Azure uploads over 256MB require the azure SDK, install with pip install wandb[azure]",
                        repeat=False,
                    )
                response = self._upload_file_session.put(
                    url, data=progress, headers=extra_headers
                )
                response.raise_for_status()
        except requests.exceptions.RequestException as e:
            logger.error(f"upload_file exception {url}: {e}")
            request_headers = e.request.headers if e.request is not None else ""
            logger.error(f"upload_file request headers: {request_headers}")
            response_content = e.response.content if e.response is not None else ""
            logger.error(f"upload_file response body: {response_content}")
            status_code = e.response.status_code if e.response is not None else 0
            # S3 reports retryable request timeouts out-of-band
            is_aws_retryable = (
                "x-amz-meta-md5" in extra_headers
                and status_code == 400
                and "RequestTimeout" in str(response_content)
            )
            # We need to rewind the file for the next retry (the file passed in is seeked to 0)
            progress.rewind()
            # Retry errors from cloud storage or local network issues
            if (
                status_code in (308, 408, 409, 429, 500, 502, 503, 504)
                or isinstance(
                    e,
                    (requests.exceptions.Timeout, requests.exceptions.ConnectionError),
                )
                or is_aws_retryable
            ):
                _e = retry.TransientError(exc=e)
                raise _e.with_traceback(sys.exc_info()[2])
            else:
                wandb._sentry.reraise(e)

        return response

    async def upload_file_async(
        self,
        url: str,
        file: IO[bytes],
        callback: Optional["ProgressFn"] = None,
        extra_headers: Optional[Dict[str, str]] = None,
    ) -> None:
        """An async not-quite-equivalent version of `upload_file`.

        Differences from `upload_file`:
            - This method doesn't implement Azure uploads. (The Azure SDK supports
              async, but it's nontrivial to use it here.) If the upload looks like
              it's destined for Azure, this method will delegate to the sync impl.
            - Consequently, this method doesn't return the response object.
              (Because it might fall back to the sync impl, it would sometimes
               return a `requests.Response` and sometimes an `httpx.Response`.)
            - This method doesn't wrap retryable errors in `TransientError`.
              It leaves that determination to the caller.
        """
        must_delegate = False

        if httpx is None:
            wandb.termwarn(  # type: ignore[unreachable]
                "async file-uploads require `pip install wandb[async]`; falling back to sync implementation",
                repeat=False,
            )
            must_delegate = True

        if extra_headers is not None and "x-ms-blob-type" in extra_headers:
            wandb.termwarn(
                "async file-uploads don't support Azure; falling back to sync implementation",
                repeat=False,
            )
            must_delegate = True

        if must_delegate:
            await asyncio.get_event_loop().run_in_executor(
                None,
                lambda: self.upload_file_retry(
                    url=url,
                    file=file,
                    callback=callback,
                    extra_headers=extra_headers,
                ),
            )
            return

        if self._async_httpx_client is None:
            self._async_httpx_client = httpx.AsyncClient()

        progress = AsyncProgress(Progress(file, callback=callback))

        try:
            response = await self._async_httpx_client.put(
                url=url,
                content=progress,
                headers={
                    "Content-Length": str(len(progress)),
                    **(extra_headers if extra_headers is not None else {}),
                },
            )
            response.raise_for_status()
        except Exception as e:
            progress.rewind()
            logger.error(f"upload_file_async exception {url}: {e}")
            if isinstance(e, httpx.RequestError):
                logger.error(f"upload_file_async request headers: {e.request.headers}")
            if isinstance(e, httpx.HTTPStatusError):
                logger.error(f"upload_file_async response body: {e.response.content!r}")
            raise

    async def upload_file_retry_async(
        self,
        url: str,
        file: IO[bytes],
        callback: Optional["ProgressFn"] = None,
        extra_headers: Optional[Dict[str, str]] = None,
        num_retries: int = 100,
    ) -> None:
        backoff = retry.FilteredBackoff(
            filter=check_httpx_exc_retriable,
            wrapped=retry.ExponentialBackoff(
                initial_sleep=datetime.timedelta(seconds=1),
                max_sleep=datetime.timedelta(seconds=60),
                max_retries=num_retries,
                timeout_at=datetime.datetime.now() + datetime.timedelta(days=7),
            ),
        )

        await retry.retry_async(
            backoff=backoff,
            fn=self.upload_file_async,
            url=url,
            file=file,
            callback=callback,
            extra_headers=extra_headers,
        )

    @normalize_exceptions
    def register_agent(
        self,
        host: str,
        sweep_id: Optional[str] = None,
        project_name: Optional[str] = None,
        entity: Optional[str] = None,
    ) -> dict:
        """Register a new agent.

        Arguments:
            host (str): hostname
            sweep_id (str): sweep id
            project_name: (str): model that contains sweep
            entity: (str): entity that contains sweep
        """
        mutation = gql(
            """
        mutation CreateAgent(
            $host: String!
            $projectName: String,
            $entityName: String,
            $sweep: String!
        ) {
            createAgent(input: {
                host: $host,
                projectName: $projectName,
                entityName: $entityName,
                sweep: $sweep,
            }) {
                agent {
                    id
                }
            }
        }
        """
        )
        if entity is None:
            entity = self.settings("entity")
        if project_name is None:
            project_name = self.settings("project")

        response = self.gql(
            mutation,
            variable_values={
                "host": host,
                "entityName": entity,
                "projectName": project_name,
                "sweep": sweep_id,
            },
            check_retry_fn=util.no_retry_4xx,
        )
        result: dict = response["createAgent"]["agent"]
        return result

    def agent_heartbeat(
        self, agent_id: str, metrics: dict, run_states: dict
    ) -> List[str]:
        """Notify server about agent state, receive commands.

        Arguments:
            agent_id (str): agent_id
            metrics (dict): system metrics
            run_states (dict): run_id: state mapping
        Returns:
            List of commands to execute.
        """
        mutation = gql(
            """
        mutation Heartbeat(
            $id: ID!,
            $metrics: JSONString,
            $runState: JSONString
        ) {
            agentHeartbeat(input: {
                id: $id,
                metrics: $metrics,
                runState: $runState
            }) {
                agent {
                    id
                }
                commands
            }
        }
        """
        )

        if agent_id is None:
            raise ValueError("Cannot call heartbeat with an unregistered agent.")

        try:
            response = self.gql(
                mutation,
                variable_values={
                    "id": agent_id,
                    "metrics": json.dumps(metrics),
                    "runState": json.dumps(run_states),
                },
                timeout=60,
            )
        except Exception as e:
            # GQL raises exceptions with stringified python dictionaries :/
            message = ast.literal_eval(e.args[0])["message"]
            logger.error("Error communicating with W&B: %s", message)
            return []
        else:
            result: List[str] = json.loads(response["agentHeartbeat"]["commands"])
            return result

    @staticmethod
    def _validate_config_and_fill_distribution(config: dict) -> dict:
        # verify that parameters are well specified.
        # TODO(dag): deprecate this in favor of jsonschema validation once
        # apiVersion 2 is released and local controller is integrated with
        # wandb/client.

        # avoid modifying the original config dict in
        # case it is reused outside the calling func
        config = deepcopy(config)

        # explicitly cast to dict in case config was passed as a sweepconfig
        # sweepconfig does not serialize cleanly to yaml and breaks graphql,
        # but it is a subclass of dict, so this conversion is clean
        config = dict(config)

        if "parameters" not in config:
            raise ValueError("sweep config must have a parameters section")

        for parameter_name in config["parameters"]:
            parameter = config["parameters"][parameter_name]
            if "min" in parameter and "max" in parameter:
                if "distribution" not in parameter:
                    if isinstance(parameter["min"], int) and isinstance(
                        parameter["max"], int
                    ):
                        parameter["distribution"] = "int_uniform"
                    elif isinstance(parameter["min"], float) and isinstance(
                        parameter["max"], float
                    ):
                        parameter["distribution"] = "uniform"
                    else:
                        raise ValueError(
                            "Parameter %s is ambiguous, please specify bounds as both floats (for a float_"
                            "uniform distribution) or ints (for an int_uniform distribution)."
                            % parameter_name
                        )
        return config

    @normalize_exceptions
    def upsert_sweep(
        self,
        config: dict,
        controller: Optional[str] = None,
        launch_scheduler: Optional[str] = None,
        scheduler: Optional[str] = None,
        obj_id: Optional[str] = None,
        project: Optional[str] = None,
        entity: Optional[str] = None,
        state: Optional[str] = None,
    ) -> Tuple[str, List[str]]:
        """Upsert a sweep object.

        Arguments:
            config (dict): sweep config (will be converted to yaml)
            controller (str): controller to use
            launch_scheduler (str): launch scheduler to use
            scheduler (str): scheduler to use
            obj_id (str): object id
            project (str): project to use
            entity (str): entity to use
            state (str): state
        """
        project_query = """
            project {
                id
                name
                entity {
                    id
                    name
                }
            }
        """
        mutation_str = """
        mutation UpsertSweep(
            $id: ID,
            $config: String,
            $description: String,
            $entityName: String,
            $projectName: String,
            $controller: JSONString,
            $scheduler: JSONString,
            $state: String
        ) {
            upsertSweep(input: {
                id: $id,
                config: $config,
                description: $description,
                entityName: $entityName,
                projectName: $projectName,
                controller: $controller,
                scheduler: $scheduler,
                state: $state
            }) {
                sweep {
                    name
                    _PROJECT_QUERY_
                }
                configValidationWarnings
            }
        }
        """
        # TODO(jhr): we need protocol versioning to know schema is not supported
        # for now we will just try both new and old query

        # launchScheduler was introduced in core v0.14.0
        mutation_4 = gql(
            mutation_str.replace(
                "$controller: JSONString,",
                "$controller: JSONString,$launchScheduler: JSONString,",
            )
            .replace(
                "controller: $controller,",
                "controller: $controller,launchScheduler: $launchScheduler,",
            )
            .replace("_PROJECT_QUERY_", project_query)
        )

        # mutation 3 maps to backend that can support CLI version of at least 0.10.31
        mutation_3 = gql(mutation_str.replace("_PROJECT_QUERY_", project_query))
        mutation_2 = gql(
            mutation_str.replace("_PROJECT_QUERY_", project_query).replace(
                "configValidationWarnings", ""
            )
        )
        mutation_1 = gql(
            mutation_str.replace("_PROJECT_QUERY_", "").replace(
                "configValidationWarnings", ""
            )
        )

        # TODO(dag): replace this with a query for protocol versioning
        mutations = [mutation_4, mutation_3, mutation_2, mutation_1]

        config = self._validate_config_and_fill_distribution(config)

        err: Optional[Exception] = None
        for mutation in mutations:
            try:
                response = self.gql(
                    mutation,
                    variable_values={
                        "id": obj_id,
                        "config": yaml.dump(config),
                        "description": config.get("description"),
                        "entityName": entity or self.settings("entity"),
                        "projectName": project or self.settings("project"),
                        "controller": controller,
                        "launchScheduler": launch_scheduler,
                        "scheduler": scheduler,
                    },
                    check_retry_fn=util.no_retry_4xx,
                )
            except UsageError as e:
                raise e
            except Exception as e:
                # graphql schema exception is generic
                err = e
                continue
            err = None
            break
        if err:
            raise err

        sweep: Dict[str, Dict[str, Dict]] = response["upsertSweep"]["sweep"]
        project_obj: Dict[str, Dict] = sweep.get("project", {})
        if project_obj:
            self.set_setting("project", project_obj["name"])
            entity_obj: dict = project_obj.get("entity", {})
            if entity_obj:
                self.set_setting("entity", entity_obj["name"])

        warnings = response["upsertSweep"].get("configValidationWarnings", [])
        return response["upsertSweep"]["sweep"]["name"], warnings

    @normalize_exceptions
    def create_anonymous_api_key(self) -> str:
        """Create a new API key belonging to a new anonymous user."""
        mutation = gql(
            """
        mutation CreateAnonymousApiKey {
            createAnonymousEntity(input: {}) {
                apiKey {
                    name
                }
            }
        }
        """
        )

        response = self.gql(mutation, variable_values={})
        key: str = response["createAnonymousEntity"]["apiKey"]["name"]
        return key

    @staticmethod
    def file_current(fname: str, md5: B64MD5) -> bool:
        """Checksum a file and compare the md5 with the known md5."""
        return os.path.isfile(fname) and md5_file_b64(fname) == md5

    @normalize_exceptions
    def pull(
        self, project: str, run: Optional[str] = None, entity: Optional[str] = None
    ) -> "List[requests.Response]":
        """Download files from W&B.

        Arguments:
            project (str): The project to download
            run (str, optional): The run to upload to
            entity (str, optional): The entity to scope this project to.  Defaults to wandb models

        Returns:
            The `requests` library response object
        """
        project, run = self.parse_slug(project, run=run)
        urls = self.download_urls(project, run, entity)
        responses = []
        for filename in urls:
            _, response = self.download_write_file(urls[filename])
            if response:
                responses.append(response)

        return responses

    def get_project(self) -> str:
        project: str = self.settings("project")
        return project

    @normalize_exceptions
    def push(
        self,
        files: Union[List[str], Dict[str, IO]],
        run: Optional[str] = None,
        entity: Optional[str] = None,
        project: Optional[str] = None,
        description: Optional[str] = None,
        force: bool = True,
        progress: Union[TextIO, bool] = False,
    ) -> "List[Optional[requests.Response]]":
        """Uploads multiple files to W&B.

        Arguments:
            files (list or dict): The filenames to upload, when dict the values are open files
            run (str, optional): The run to upload to
            entity (str, optional): The entity to scope this project to.  Defaults to wandb models
            project (str, optional): The name of the project to upload to. Defaults to the one in settings.
            description (str, optional): The description of the changes
            force (bool, optional): Whether to prevent push if git has uncommitted changes
            progress (callable, or stream): If callable, will be called with (chunk_bytes,
                total_bytes) as argument else if True, renders a progress bar to stream.

        Returns:
            A list of `requests.Response` objects
        """
        if project is None:
            project = self.get_project()
        if project is None:
            raise CommError("No project configured.")
        if run is None:
            run = self.current_run_id

        # TODO(adrian): we use a retriable version of self.upload_file() so
        # will never retry self.upload_urls() here. Instead, maybe we should
        # make push itself retriable.
        run_id, upload_headers, result = self.upload_urls(
            project, files, run, entity, description
        )
        extra_headers = {}
        for upload_header in upload_headers:
            key, val = upload_header.split(":", 1)
            extra_headers[key] = val
        responses = []
        for file_name, file_info in result.items():
            file_url = file_info["url"]

            # If the upload URL is relative, fill it in with the base URL,
            # since it's a proxied file store like the on-prem VM.
            if file_url.startswith("/"):
                file_url = f"{self.api_url}{file_url}"

            try:
                # To handle Windows paths
                # TODO: this doesn't handle absolute paths...
                normal_name = os.path.join(*file_name.split("/"))
                open_file = (
                    files[file_name]
                    if isinstance(files, dict)
                    else open(normal_name, "rb")
                )
            except OSError:
                print(f"{file_name} does not exist")
                continue
            if progress is False:
                responses.append(
                    self.upload_file_retry(
                        file_info["url"], open_file, extra_headers=extra_headers
                    )
                )
            else:
                if callable(progress):
                    responses.append(  # type: ignore
                        self.upload_file_retry(
                            file_url, open_file, progress, extra_headers=extra_headers
                        )
                    )
                else:
                    length = os.fstat(open_file.fileno()).st_size
                    with click.progressbar(
                        file=progress,  # type: ignore
                        length=length,
                        label=f"Uploading file: {file_name}",
                        fill_char=click.style("&", fg="green"),
                    ) as bar:
                        responses.append(
                            self.upload_file_retry(
                                file_url,
                                open_file,
                                lambda bites, _: bar.update(bites),
                                extra_headers=extra_headers,
                            )
                        )
            open_file.close()
        return responses

    def link_artifact(
        self,
        client_id: str,
        server_id: str,
        portfolio_name: str,
        entity: str,
        project: str,
        aliases: Sequence[str],
    ) -> Dict[str, Any]:
        template = """
                mutation LinkArtifact(
                    $artifactPortfolioName: String!,
                    $entityName: String!,
                    $projectName: String!,
                    $aliases: [ArtifactAliasInput!],
                    ID_TYPE
                    ) {
                        linkArtifact(input: {
                            artifactPortfolioName: $artifactPortfolioName,
                            entityName: $entityName,
                            projectName: $projectName,
                            aliases: $aliases,
                            ID_VALUE
                        }) {
                            versionIndex
                        }
                    }
            """

        def replace(a: str, b: str) -> None:
            nonlocal template
            template = template.replace(a, b)

        if server_id:
            replace("ID_TYPE", "$artifactID: ID")
            replace("ID_VALUE", "artifactID: $artifactID")
        elif client_id:
            replace("ID_TYPE", "$clientID: ID")
            replace("ID_VALUE", "clientID: $clientID")

        variable_values = {
            "clientID": client_id,
            "artifactID": server_id,
            "artifactPortfolioName": portfolio_name,
            "entityName": entity,
            "projectName": project,
            "aliases": [
                {"alias": alias, "artifactCollectionName": portfolio_name}
                for alias in aliases
            ],
        }

        mutation = gql(template)
        response = self.gql(mutation, variable_values=variable_values)
        link_artifact: Dict[str, Any] = response["linkArtifact"]
        return link_artifact

    def use_artifact(
        self,
        artifact_id: str,
        entity_name: Optional[str] = None,
        project_name: Optional[str] = None,
        run_name: Optional[str] = None,
        use_as: Optional[str] = None,
    ) -> Optional[Dict[str, Any]]:
        query_template = """
        mutation UseArtifact(
            $entityName: String!,
            $projectName: String!,
            $runName: String!,
            $artifactID: ID!,
            _USED_AS_TYPE_
        ) {
            useArtifact(input: {
                entityName: $entityName,
                projectName: $projectName,
                runName: $runName,
                artifactID: $artifactID,
                _USED_AS_VALUE_
            }) {
                artifact {
                    id
                    digest
                    description
                    state
                    createdAt
                    labels
                    metadata
                }
            }
        }
        """

        artifact_types = self.server_use_artifact_input_introspection()
        if "usedAs" in artifact_types:
            query_template = query_template.replace(
                "_USED_AS_TYPE_", "$usedAs: String"
            ).replace("_USED_AS_VALUE_", "usedAs: $usedAs")
        else:
            query_template = query_template.replace("_USED_AS_TYPE_", "").replace(
                "_USED_AS_VALUE_", ""
            )

        query = gql(query_template)

        entity_name = entity_name or self.settings("entity")
        project_name = project_name or self.settings("project")
        run_name = run_name or self.current_run_id

        response = self.gql(
            query,
            variable_values={
                "entityName": entity_name,
                "projectName": project_name,
                "runName": run_name,
                "artifactID": artifact_id,
                "usedAs": use_as,
            },
        )

        if response["useArtifact"]["artifact"]:
            artifact: Dict[str, Any] = response["useArtifact"]["artifact"]
            return artifact
        return None

    def create_artifact_type(
        self,
        artifact_type_name: str,
        entity_name: Optional[str] = None,
        project_name: Optional[str] = None,
        description: Optional[str] = None,
    ) -> Optional[str]:
        mutation = gql(
            """
        mutation CreateArtifactType(
            $entityName: String!,
            $projectName: String!,
            $artifactTypeName: String!,
            $description: String
        ) {
            createArtifactType(input: {
                entityName: $entityName,
                projectName: $projectName,
                name: $artifactTypeName,
                description: $description
            }) {
                artifactType {
                    id
                }
            }
        }
        """
        )
        entity_name = entity_name or self.settings("entity")
        project_name = project_name or self.settings("project")
        response = self.gql(
            mutation,
            variable_values={
                "entityName": entity_name,
                "projectName": project_name,
                "artifactTypeName": artifact_type_name,
                "description": description,
            },
        )
        _id: Optional[str] = response["createArtifactType"]["artifactType"]["id"]
        return _id

    def create_artifact(
        self,
        artifact_type_name: str,
        artifact_collection_name: str,
        digest: str,
        client_id: Optional[str] = None,
        sequence_client_id: Optional[str] = None,
        entity_name: Optional[str] = None,
        project_name: Optional[str] = None,
        run_name: Optional[str] = None,
        description: Optional[str] = None,
        labels: Optional[List[str]] = None,
        metadata: Optional[Dict] = None,
        aliases: Optional[List[Dict[str, str]]] = None,
        distributed_id: Optional[str] = None,
        is_user_created: Optional[bool] = False,
        enable_digest_deduplication: Optional[bool] = False,
        history_step: Optional[int] = None,
    ) -> Tuple[Dict, Dict]:
        from pkg_resources import parse_version

        _, server_info = self.viewer_server_info()
        max_cli_version = server_info.get("cliVersionInfo", {}).get(
            "max_cli_version", None
        )
        can_handle_client_id = max_cli_version is None or parse_version(
            "0.11.0"
        ) <= parse_version(max_cli_version)
        can_handle_dedupe = max_cli_version is None or parse_version(
            "0.12.10"
        ) <= parse_version(max_cli_version)
        can_handle_history = max_cli_version is None or parse_version(
            "0.12.12"
        ) <= parse_version(max_cli_version)

        mutation = gql(
            """
        mutation CreateArtifact(
            $artifactTypeName: String!,
            $artifactCollectionNames: [String!],
            $entityName: String!,
            $projectName: String!,
            $runName: String,
            $description: String,
            $digest: String!,
            $labels: JSONString,
            $aliases: [ArtifactAliasInput!],
            $metadata: JSONString,
            %s
            %s
            %s
            %s
            %s
        ) {
            createArtifact(input: {
                artifactTypeName: $artifactTypeName,
                artifactCollectionNames: $artifactCollectionNames,
                entityName: $entityName,
                projectName: $projectName,
                runName: $runName,
                description: $description,
                digest: $digest,
                digestAlgorithm: MANIFEST_MD5,
                labels: $labels,
                aliases: $aliases,
                metadata: $metadata,
                %s
                %s
                %s
                %s
                %s
            }) {
                artifact {
                    id
                    digest
                    state
                    aliases {
                        artifactCollectionName
                        alias
                    }
                    artifactSequence {
                        id
                        latestArtifact {
                            id
                            versionIndex
                        }
                    }
                }
            }
        }
        """
            %
            # For backwards compatibility with older backends that don't support
            # distributed writers or digest deduplication.
            (
                "$historyStep: Int64!,"
                if can_handle_history and history_step not in [0, None]
                else "",
                "$distributedID: String," if distributed_id else "",
                "$clientID: ID!," if can_handle_client_id else "",
                "$sequenceClientID: ID!," if can_handle_client_id else "",
                "$enableDigestDeduplication: Boolean," if can_handle_dedupe else "",
                # line sep
                "historyStep: $historyStep,"
                if can_handle_history and history_step not in [0, None]
                else "",
                "distributedID: $distributedID," if distributed_id else "",
                "clientID: $clientID," if can_handle_client_id else "",
                "sequenceClientID: $sequenceClientID," if can_handle_client_id else "",
                "enableDigestDeduplication: $enableDigestDeduplication,"
                if can_handle_dedupe
                else "",
            )
        )

        entity_name = entity_name or self.settings("entity")
        project_name = project_name or self.settings("project")
        if not is_user_created:
            run_name = run_name or self.current_run_id
        if aliases is None:
            aliases = []

        response = self.gql(
            mutation,
            variable_values={
                "entityName": entity_name,
                "projectName": project_name,
                "runName": run_name,
                "artifactTypeName": artifact_type_name,
                "artifactCollectionNames": [artifact_collection_name],
                "clientID": client_id,
                "sequenceClientID": sequence_client_id,
                "digest": digest,
                "description": description,
                "aliases": [alias for alias in aliases],
                "labels": json.dumps(util.make_safe_for_json(labels))
                if labels
                else None,
                "metadata": json.dumps(util.make_safe_for_json(metadata))
                if metadata
                else None,
                "distributedID": distributed_id,
                "enableDigestDeduplication": enable_digest_deduplication,
                "historyStep": history_step,
            },
        )
        av = response["createArtifact"]["artifact"]
        # TODO: make this a part of the graph
        av["version"] = "latest"
        for alias in av["aliases"]:
            if alias["artifactCollectionName"] == artifact_collection_name and re.match(
                r"^v\d+$", alias["alias"]
            ):
                av["version"] = alias["alias"]
        latest = response["createArtifact"]["artifact"]["artifactSequence"].get(
            "latestArtifact"
        )
        return av, latest

    def commit_artifact(self, artifact_id: str) -> "_Response":
        mutation = gql(
            """
        mutation CommitArtifact(
            $artifactID: ID!,
        ) {
            commitArtifact(input: {
                artifactID: $artifactID,
            }) {
                artifact {
                    id
                    digest
                }
            }
        }
        """
        )

        response: "_Response" = self.gql(
            mutation,
            variable_values={"artifactID": artifact_id},
            timeout=60,
        )
        return response

    def create_artifact_manifest(
        self,
        name: str,
        digest: str,
        artifact_id: Optional[str],
        base_artifact_id: Optional[str] = None,
        entity: Optional[str] = None,
        project: Optional[str] = None,
        run: Optional[str] = None,
        include_upload: bool = True,
        type: str = "FULL",
    ) -> Tuple[str, Dict[str, Any]]:
        mutation = gql(
            """
        mutation CreateArtifactManifest(
            $name: String!,
            $digest: String!,
            $artifactID: ID!,
            $baseArtifactID: ID,
            $entityName: String!,
            $projectName: String!,
            $runName: String!,
            $includeUpload: Boolean!,
            %s
        ) {
            createArtifactManifest(input: {
                name: $name,
                digest: $digest,
                artifactID: $artifactID,
                baseArtifactID: $baseArtifactID,
                entityName: $entityName,
                projectName: $projectName,
                runName: $runName,
                %s
            }) {
                artifactManifest {
                    id
                    file {
                        id
                        name
                        displayName
                        uploadUrl @include(if: $includeUpload)
                        uploadHeaders @include(if: $includeUpload)
                    }
                }
            }
        }
        """
            %
            # For backwards compatibility with older backends that don't support
            # patch manifests.
            (
                "$type: ArtifactManifestType = FULL" if type != "FULL" else "",
                "type: $type" if type != "FULL" else "",
            )
        )

        entity_name = entity or self.settings("entity")
        project_name = project or self.settings("project")
        run_name = run or self.current_run_id

        response = self.gql(
            mutation,
            variable_values={
                "name": name,
                "digest": digest,
                "artifactID": artifact_id,
                "baseArtifactID": base_artifact_id,
                "entityName": entity_name,
                "projectName": project_name,
                "runName": run_name,
                "includeUpload": include_upload,
                "type": type,
            },
        )
        return (
            response["createArtifactManifest"]["artifactManifest"]["id"],
            response["createArtifactManifest"]["artifactManifest"]["file"],
        )

    def update_artifact_manifest(
        self,
        artifact_manifest_id: str,
        base_artifact_id: Optional[str] = None,
        digest: Optional[str] = None,
        include_upload: Optional[bool] = True,
    ) -> Tuple[str, Dict[str, Any]]:
        mutation = gql(
            """
        mutation UpdateArtifactManifest(
            $artifactManifestID: ID!,
            $digest: String,
            $baseArtifactID: ID,
            $includeUpload: Boolean!,
        ) {
            updateArtifactManifest(input: {
                artifactManifestID: $artifactManifestID,
                digest: $digest,
                baseArtifactID: $baseArtifactID,
            }) {
                artifactManifest {
                    id
                    file {
                        id
                        name
                        displayName
                        uploadUrl @include(if: $includeUpload)
                        uploadHeaders @include(if: $includeUpload)
                    }
                }
            }
        }
        """
        )

        response = self.gql(
            mutation,
            variable_values={
                "artifactManifestID": artifact_manifest_id,
                "digest": digest,
                "baseArtifactID": base_artifact_id,
                "includeUpload": include_upload,
            },
        )

        return (
            response["updateArtifactManifest"]["artifactManifest"]["id"],
            response["updateArtifactManifest"]["artifactManifest"]["file"],
        )

    def _resolve_client_id(
        self,
        client_id: str,
    ) -> Optional[str]:
        if client_id in self._client_id_mapping:
            return self._client_id_mapping[client_id]

        query = gql(
            """
            query ClientIDMapping($clientID: ID!) {
                clientIDMapping(clientID: $clientID) {
                    serverID
                }
            }
        """
        )
        response = self.gql(
            query,
            variable_values={
                "clientID": client_id,
            },
        )
        server_id = None
        if response is not None:
            client_id_mapping = response.get("clientIDMapping")
            if client_id_mapping is not None:
                server_id = client_id_mapping.get("serverID")
                if server_id is not None:
                    self._client_id_mapping[client_id] = server_id
        return server_id

    @normalize_exceptions
    def create_artifact_files(
        self, artifact_files: Iterable["CreateArtifactFileSpecInput"]
    ) -> Mapping[str, "CreateArtifactFilesResponseFile"]:
        mutation = gql(
            """
        mutation CreateArtifactFiles(
            $storageLayout: ArtifactStorageLayout!
            $artifactFiles: [CreateArtifactFileSpecInput!]!
        ) {
            createArtifactFiles(input: {
                artifactFiles: $artifactFiles,
                storageLayout: $storageLayout
            }) {
                files {
                    edges {
                        node {
                            id
                            name
                            displayName
                            uploadUrl
                            uploadHeaders
                            artifact {
                                id
                            }
                        }
                    }
                }
            }
        }
        """
        )

        # TODO: we should use constants here from interface/artifacts.py
        # but probably don't want the dependency. We're going to remove
        # this setting in a future release, so I'm just hard-coding the strings.
        storage_layout = "V2"
        if env.get_use_v1_artifacts():
            storage_layout = "V1"

        response = self.gql(
            mutation,
            variable_values={
                "storageLayout": storage_layout,
                "artifactFiles": [af for af in artifact_files],
            },
        )

        result = {}
        for edge in response["createArtifactFiles"]["files"]["edges"]:
            node = edge["node"]
            result[node["displayName"]] = node
        return result

    @normalize_exceptions
    def notify_scriptable_run_alert(
        self,
        title: str,
        text: str,
        level: Optional[str] = None,
        wait_duration: Optional["Number"] = None,
    ) -> bool:
        mutation = gql(
            """
        mutation NotifyScriptableRunAlert(
            $entityName: String!,
            $projectName: String!,
            $runName: String!,
            $title: String!,
            $text: String!,
            $severity: AlertSeverity = INFO,
            $waitDuration: Duration
        ) {
            notifyScriptableRunAlert(input: {
                entityName: $entityName,
                projectName: $projectName,
                runName: $runName,
                title: $title,
                text: $text,
                severity: $severity,
                waitDuration: $waitDuration
            }) {
               success
            }
        }
        """
        )

        response = self.gql(
            mutation,
            variable_values={
                "entityName": self.settings("entity"),
                "projectName": self.settings("project"),
                "runName": self.current_run_id,
                "title": title,
                "text": text,
                "severity": level,
                "waitDuration": wait_duration,
            },
        )
        success: bool = response["notifyScriptableRunAlert"]["success"]
        return success

    def get_sweep_state(
        self, sweep: str, entity: Optional[str] = None, project: Optional[str] = None
    ) -> "SweepState":
        state: "SweepState" = self.sweep(
            sweep=sweep, entity=entity, project=project, specs="{}"
        )["state"]
        return state

    def set_sweep_state(
        self,
        sweep: str,
        state: "SweepState",
        entity: Optional[str] = None,
        project: Optional[str] = None,
    ) -> None:
        assert state in ("RUNNING", "PAUSED", "CANCELED", "FINISHED")
        s = self.sweep(sweep=sweep, entity=entity, project=project, specs="{}")
        curr_state = s["state"].upper()
        if state == "RUNNING" and curr_state in ("CANCELED", "FINISHED"):
            raise Exception("Cannot resume %s sweep." % curr_state.lower())
        elif state == "PAUSED" and curr_state not in ("PAUSED", "RUNNING"):
            raise Exception("Cannot pause %s sweep." % curr_state.lower())
        elif curr_state not in ("RUNNING", "PAUSED"):
            raise Exception("Sweep already %s." % curr_state.lower())
        sweep_id = s["id"]
        mutation = gql(
            """
        mutation UpsertSweep(
            $id: ID,
            $state: String,
            $entityName: String,
            $projectName: String
        ) {
            upsertSweep(input: {
                id: $id,
                state: $state,
                entityName: $entityName,
                projectName: $projectName
            }){
                sweep {
                    name
                }
            }
        }
        """
        )
        self.gql(
            mutation,
            variable_values={
                "id": sweep_id,
                "state": state,
                "entityName": entity or self.settings("entity"),
                "projectName": project or self.settings("project"),
            },
        )

    def stop_sweep(
        self,
        sweep: str,
        entity: Optional[str] = None,
        project: Optional[str] = None,
    ) -> None:
        """Finish the sweep to stop running new runs and let currently running runs finish."""
        self.set_sweep_state(
            sweep=sweep, state="FINISHED", entity=entity, project=project
        )

    def cancel_sweep(
        self,
        sweep: str,
        entity: Optional[str] = None,
        project: Optional[str] = None,
    ) -> None:
        """Cancel the sweep to kill all running runs and stop running new runs."""
        self.set_sweep_state(
            sweep=sweep, state="CANCELED", entity=entity, project=project
        )

    def pause_sweep(
        self,
        sweep: str,
        entity: Optional[str] = None,
        project: Optional[str] = None,
    ) -> None:
        """Pause the sweep to temporarily stop running new runs."""
        self.set_sweep_state(
            sweep=sweep, state="PAUSED", entity=entity, project=project
        )

    def resume_sweep(
        self,
        sweep: str,
        entity: Optional[str] = None,
        project: Optional[str] = None,
    ) -> None:
        """Resume the sweep to continue running new runs."""
        self.set_sweep_state(
            sweep=sweep, state="RUNNING", entity=entity, project=project
        )

    def _status_request(self, url: str, length: int) -> requests.Response:
        """Ask google how much we've uploaded."""
        return requests.put(
            url=url,
            headers={"Content-Length": "0", "Content-Range": "bytes */%i" % length},
        )

    def _flatten_edges(self, response: "_Response") -> List[Dict]:
        """Return an array from the nested graphql relay structure."""
        return [node["node"] for node in response["edges"]]<|MERGE_RESOLUTION|>--- conflicted
+++ resolved
@@ -30,24 +30,14 @@
 import click
 import requests
 import yaml
-<<<<<<< HEAD
 from requests.auth import AuthBase
-from wandb_gql import Client, gql  # type: ignore
-from wandb_gql.client import RetryError  # type: ignore
-from wandb_gql.transport.requests import RequestsHTTPTransport  # type: ignore
+from wandb_gql import Client, gql
+from wandb_gql.client import RetryError
 
 import wandb
 from wandb import __version__, env, util
 from wandb.apis.auth import OIDCAuth
-from wandb.apis.normalize import normalize_exceptions
-=======
-from wandb_gql import Client, gql
-from wandb_gql.client import RetryError
-
-import wandb
-from wandb import __version__, env, util
 from wandb.apis.normalize import normalize_exceptions, parse_backend_error_messages
->>>>>>> d3a97408
 from wandb.errors import CommError, UsageError
 from wandb.integration.sagemaker import parse_sm_secrets
 from wandb.old.settings import Settings
@@ -291,7 +281,7 @@
         return self._local_data.context or self._global_context
 
     def reauth(self) -> None:
-        """Ensures the current api key is set in the transport"""
+        """Ensures the current api key is set in the transport."""
         self.client.transport.auth = self.auth
 
     def relocate(self) -> None:
