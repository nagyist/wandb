"""Support for parsing GitHub URLs (which might be user provided) into constituent parts."""

import os
import re
import tempfile
from dataclasses import dataclass
from enum import IntEnum
from pathlib import Path
from typing import TYPE_CHECKING, Optional, Tuple
from urllib.parse import urlparse

from wandb.sdk.launch.errors import LaunchError

if TYPE_CHECKING:
    # We defer importing git until the last moment, because the import requires that the git
    # executable is available on the PATH, so we only want to fail if we actually need it.
    import git  # type: ignore


PREFIX_HTTPS = "https://"
PREFIX_SSH = "git@"
SUFFIX_GIT = ".git"


GIT_COMMIT_REGEX = re.compile(r"[0-9a-f]{40}")


class ReferenceType(IntEnum):
    BRANCH = 1
    COMMIT = 2


def _parse_netloc(netloc: str) -> Tuple[Optional[str], Optional[str], str]:
    """Parse netloc into username, password, and host.

    github.com => None, None, "@github.com"
    username@github.com => "username", None, "github.com"
    username:password@github.com => "username", "password", "github.com"
    """
    parts = netloc.split("@", 1)
    if len(parts) == 1:
        return None, None, parts[0]
    auth, host = parts
    parts = auth.split(":", 1)
    if len(parts) == 1:
        return parts[0], None, host
    return parts[0], parts[1], host


@dataclass
class GitHubReference:
    username: Optional[str] = None
    password: Optional[str] = None
    host: Optional[str] = None

    organization: Optional[str] = None
    repo: Optional[str] = None

    view: Optional[str] = None  # tree or blob

    # Set when we don't know how to parse yet
    path: Optional[str] = None

    # Set when we do know
    default_branch: Optional[str] = None

    ref: Optional[str] = None  # branch or commit
    ref_type: Optional[ReferenceType] = None
    commit_hash: Optional[str] = None  # hash of commit

    directory: Optional[str] = None
    file: Optional[str] = None

    # Location of repo locally if pulled
    local_dir: Optional[tempfile.TemporaryDirectory] = None

    repo_object: Optional["git.Repo"] = None

    def __del__(self) -> None:
        # on delete, clean up the local directory
        if self.local_dir:
            self.local_dir.cleanup()

    def update_ref(self, ref: Optional[str]) -> None:
        if ref:
            # We no longer know what this refers to
            self.ref_type = None
            self.ref = ref

    @property
    def url_host(self) -> str:
        assert self.host
        auth = self.username or ""
        if self.password:
            auth += f":{self.password}"
        if auth:
            auth += "@"
        return f"{PREFIX_HTTPS}{auth}{self.host}"

    @property
    def url_organization(self) -> str:
        assert self.organization
        return f"{self.url_host}/{self.organization}"

    @property
    def url_repo(self) -> str:
        assert self.repo
        return f"{self.url_organization}/{self.repo}"

    @property
    def repo_ssh(self) -> str:
        return f"{PREFIX_SSH}{self.host}:{self.organization}/{self.repo}{SUFFIX_GIT}"

    @property
    def url(self) -> str:
        url = self.url_repo
        if self.view:
            url += f"/{self.view}"
        if self.ref:
            url += f"/{self.ref}"
            if self.directory:
                url += f"/{self.directory}"
            if self.file:
                url += f"/{self.file}"
        if self.path:
            url += f"/{self.path}"
        return url

    @staticmethod
    def parse(uri: str) -> Optional["GitHubReference"]:
        """Attempt to parse a string as a GitHub URL."""
        # Special case: git@github.com:wandb/wandb.git
        ref = GitHubReference()
        if uri.startswith(PREFIX_SSH):
            index = uri.find(":", len(PREFIX_SSH))
            if index > 0:
                ref.host = uri[len(PREFIX_SSH) : index]
                parts = uri[index + 1 :].split("/", 1)
                if len(parts) < 2 or not parts[1].endswith(SUFFIX_GIT):
                    return None
                ref.organization = parts[0]
                ref.repo = parts[1][: -len(SUFFIX_GIT)]
                return ref
            else:
                # Could not parse host name
                return None

        parsed = urlparse(uri)
        if parsed.scheme != "https":
            return None
        ref.username, ref.password, ref.host = _parse_netloc(parsed.netloc)

        parts = parsed.path.split("/")
        if len(parts) < 2:
            return ref
        if parts[1] == "orgs" and len(parts) > 2:
            ref.organization = parts[2]
            return ref
        ref.organization = parts[1]
        if len(parts) < 3:
            return ref
        repo = parts[2]
        if repo.endswith(SUFFIX_GIT):
            repo = repo[: -len(SUFFIX_GIT)]
        ref.repo = repo
        ref.view = parts[3] if len(parts) > 3 else None
        ref.path = "/".join(parts[4:])

        return ref

    def fetch(self, dst_dir: str) -> None:
        """Fetch the repo into dst_dir and refine githubref based on what we learn."""
        import git

        repo = git.Repo.init(dst_dir)
<<<<<<< HEAD
        try:
            origin = repo.create_remote("origin", self.url_repo)
        except git.exc.GitCommandError:
            # Origin already exists
            origin = repo.remote("origin")
=======
        origin = repo.create_remote("origin", self.url_repo)
>>>>>>> cab87e11

        # We fetch the origin so that we have branch and tag references
        origin.fetch(depth=1)

        # Guess if this is a commit
        commit = None
        first_segment = self.ref or (self.path.split("/")[0] if self.path else "")
        if GIT_COMMIT_REGEX.fullmatch(first_segment):
            try:
                commit = repo.commit(first_segment)
                self.ref_type = ReferenceType.COMMIT
                self.ref = first_segment
                if self.path:
                    self.path = self.path[len(first_segment) + 1 :]
                head = repo.create_head(first_segment, commit)
                head.checkout()
                self.commit_hash = head.commit.hexsha
            except ValueError:
                # Apparently it just looked like a commit
                pass

        # If not a commit, check to see if path indicates a branch name
        branch = None
        check_branch = self.ref or self.path
        if not commit and check_branch:
            for ref in repo.references:
                if hasattr(ref, "tag"):
                    # Skip tag references.
                    # Using hasattr instead of isinstance because it works better with mocks.
                    continue
                refname = ref.name
                if refname.startswith("origin/"):  # Trim off "origin/"
                    refname = refname[7:]
                if check_branch.startswith(refname):
                    self.ref_type = ReferenceType.BRANCH
                    self.ref = branch = refname
                    if self.path:
                        self.path = self.path[len(refname) + 1 :]
                    head = repo.create_head(branch, origin.refs[branch])
                    head.checkout()
                    self.commit_hash = head.commit.hexsha
                    break

        # Must be on default branch. Try to figure out what that is.
        # TODO: Is there a better way to do this?
        default_branch = None
        if not commit and not branch:
            for ref in repo.references:
                if hasattr(ref, "tag"):  # Skip tag references
                    continue
                refname = ref.name
                if refname.startswith("origin/"):  # Trim off "origin/"
                    refname = refname[7:]
                if refname == "main":
                    default_branch = "main"
                    break
                if refname == "master":
                    default_branch = "master"
                    # Keep looking in case we also have a main, which we let take precedence
                    # (While the references appear to be sorted, not clear if that's guaranteed.)
            if not default_branch:
                raise LaunchError(
                    f"Unable to determine branch or commit to checkout from {self.url}"
                )
            self.default_branch = default_branch
            head = repo.create_head(default_branch, origin.refs[default_branch])
            head.checkout()
            self.commit_hash = head.commit.hexsha
        repo.submodule_update(init=True, recursive=True)

        # Now that we've checked something out, try to extract directory and file from what remains
        self._update_path(dst_dir)

    def _update_path(self, dst_dir: str) -> None:
        """Set directory and file fields based on what remains in path."""
        if not self.path:
            return
        path = Path(dst_dir, self.path)
        if path.is_file():
            self.directory = str(path.parent.absolute())
            self.file = path.name
            self.path = None
        elif path.is_dir():
            self.directory = self.path
            self.path = None

    def _clone_repo(self) -> None:
        """Clone the repo to a temp directory."""
        if self.local_dir is not None:
            # Repo already cloned, location is stored in self.local_dir.name
            return
        import git

        dst_dir = tempfile.TemporaryDirectory()
        self.repo_object = git.Repo.clone_from(self.repo_ssh, dst_dir.name, depth=1)
        self.local_dir = dst_dir

        if not self.repo_object:
            self.local_dir.cleanup()
            raise LaunchError(f"Error cloning git repo: {self.repo_ssh}")

    def get_commit(self) -> str:
        """Get git hash associated with the reference."""
        self._clone_repo()
        assert self.repo_object, "Repo object not properly initialized"
        return self.repo_object.head.commit.hexsha  # type: ignore

    def get_file(self, local_path: str) -> Optional[str]:
        """Pull a file from the repo.

        :local_path: relative path to the file in the repo

        :return: tmpdir local path to the file if it exists, None otherwise
        """
        self._clone_repo()
        assert (
            self.local_dir is not None
        )  # Always true, but stops mypy from complaining
        file = os.path.join(self.local_dir.name, local_path)
        return file if os.path.isfile(file) else None<|MERGE_RESOLUTION|>--- conflicted
+++ resolved
@@ -173,15 +173,7 @@
         import git
 
         repo = git.Repo.init(dst_dir)
-<<<<<<< HEAD
-        try:
-            origin = repo.create_remote("origin", self.url_repo)
-        except git.exc.GitCommandError:
-            # Origin already exists
-            origin = repo.remote("origin")
-=======
         origin = repo.create_remote("origin", self.url_repo)
->>>>>>> cab87e11
 
         # We fetch the origin so that we have branch and tag references
         origin.fetch(depth=1)
