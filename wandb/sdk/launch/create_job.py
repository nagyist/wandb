--- conflicted
+++ resolved
@@ -56,11 +56,7 @@
         git_hash (Optional[str]): Git hash of a specific commit, when using git type jobs.
         build_context (Optional[str]): Path to the build context, when using image type jobs.
         dockerfile (Optional[str]): Path to the Dockerfile, when using image type jobs.
-<<<<<<< HEAD
-=======
             If build_context is provided, path is relative to build_context.
->>>>>>> 4795e08a
-
 
     Returns:
         Optional[Artifact]: The artifact created by the job, the action (for printing), and job aliases.
