--- conflicted
+++ resolved
@@ -5,20 +5,15 @@
 import wandb
 from wandb.apis.internal import Api
 import wandb.apis.public as public
-<<<<<<< HEAD
 from wandb.sdk.launch._project_spec import (
     create_project_from_spec,
     LaunchType,
 )
 from wandb.sdk.launch.builder.build import build_image_from_project
-from wandb.sdk.launch.utils import (
-    construct_launch_spec,
-=======
 from wandb.errors import LaunchError
 from wandb.sdk.launch.utils import (
     construct_launch_spec,
     LOG_PREFIX,
->>>>>>> b1270e0d
     validate_launch_spec_source,
 )
 
