--- conflicted
+++ resolved
@@ -145,7 +145,6 @@
 
         self._clients.add_client(self._sock_client)
         inform_attach_response = spb.ServerInformAttachResponse()
-<<<<<<< HEAD
 
         if not self._mux.has_stream(stream_id):
             inform_attach_response._error.message = (
@@ -153,22 +152,15 @@
             )
             inform_attach_response._error.code = 0
         else:
+            _pbmap_apply_dict(
+                inform_attach_response._settings_map,
+                dict(self._mux._streams[stream_id]._settings),
+            )
             iface = self._mux.get_stream(stream_id).interface
             assert iface
 
         response = spb.ServerResponse(inform_attach_response=inform_attach_response)
         self._sock_client.send_server_response(response)
-=======
-        _pbmap_apply_dict(
-            inform_attach_response._settings_map,
-            dict(self._mux._streams[stream_id]._settings),
-        )
-        response = spb.ServerResponse(inform_attach_response=inform_attach_response)
-        self._sock_client.send_server_response(response)
-        iface = self._mux.get_stream(stream_id).interface
-
-        assert iface
->>>>>>> d907faee
 
     def server_record_communicate(self, sreq: "spb.ServerRequest") -> None:
         record = sreq.record_communicate
