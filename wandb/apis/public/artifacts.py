"""Public API: artifacts."""

import json
import re
from copy import copy
from typing import TYPE_CHECKING, Any, List, Mapping, Optional, Sequence, Union

from wandb_gql import Client, gql

import wandb
from wandb.apis import public
from wandb.apis.internal import Api as InternalApi
from wandb.apis.normalize import normalize_exceptions
from wandb.apis.paginator import Paginator
from wandb.errors.term import termlog
from wandb.proto.wandb_internal_pb2 import ServerFeature
from wandb.sdk.artifacts._graphql_fragments import (
    ARTIFACT_FILES_FRAGMENT,
    ARTIFACTS_TYPES_FRAGMENT,
)
from wandb.sdk.lib import deprecate

if TYPE_CHECKING:
    from wandb.apis.public import RetryingClient, Run


class ArtifactTypes(Paginator):
    QUERY = gql(
        """
        query ProjectArtifacts(
            $entityName: String!,
            $projectName: String!,
            $cursor: String,
        ) {{
            project(name: $projectName, entityName: $entityName) {{
                artifactTypes(after: $cursor) {{
                    ...ArtifactTypesFragment
                }}
            }}
        }}
        {}
    """.format(ARTIFACTS_TYPES_FRAGMENT)
    )

    def __init__(
        self,
        client: Client,
        entity: str,
        project: str,
        per_page: Optional[int] = 50,
    ):
        self.entity = entity
        self.project = project

        variable_values = {
            "entityName": entity,
            "projectName": project,
        }

        super().__init__(client, variable_values, per_page)

    @property
    def length(self):
        # TODO
        return None

    @property
    def more(self):
        if self.last_response:
            if self.query_via_membership:
                return self.last_response["project"]["artifactCollection"][
                    "artifactMembership"
                ]["files"]["pageInfo"]["hasNextPage"]
            return self.last_response["project"]["artifactType"]["artifact"]["files"][
                "pageInfo"
            ]["hasNextPage"]
        else:
            return True

    @property
    def cursor(self):
        if self.last_response:
            if self.query_via_membership:
                return self.last_response["project"]["artifactCollection"][
                    "artifactMembership"
                ]["files"]["edges"][-1]["cursor"]
            return self.last_response["project"]["artifactType"]["artifact"]["files"][
                "edges"
            ][-1]["cursor"]
        else:
            return None

    def update_variables(self):
        self.variables.update({"cursor": self.cursor})

    def convert_objects(self):
        if self.query_via_membership:
            return [
                public.File(self.client, r["node"])
                for r in self.last_response["project"]["artifactCollection"][
                    "artifactMembership"
                ]["files"]["edges"]
            ]
        return [
            public.File(self.client, r["node"])
            for r in self.last_response["project"]["artifactType"]["artifact"]["files"][
                "edges"
            ]
        ]


class ArtifactType:
    def __init__(
        self,
        client: Client,
        entity: str,
        project: str,
        type_name: str,
        attrs: Optional[Mapping[str, Any]] = None,
    ):
        self.client = client
        self.entity = entity
        self.project = project
        self.type = type_name
        self._attrs = attrs
        if self._attrs is None:
            self.load()

    def load(self):
        query = gql(
            """
        query ProjectArtifactType(
            $entityName: String!,
            $projectName: String!,
            $artifactTypeName: String!
        ) {
            project(name: $projectName, entityName: $entityName) {
                artifactType(name: $artifactTypeName) {
                    id
                    name
                    description
                    createdAt
                }
            }
        }
        """
        )
        response: Optional[Mapping[str, Any]] = self.client.execute(
            query,
            variable_values={
                "entityName": self.entity,
                "projectName": self.project,
                "artifactTypeName": self.type,
            },
        )
        if (
            response is None
            or response.get("project") is None
            or response["project"].get("artifactType") is None
        ):
            raise ValueError("Could not find artifact type {}".format(self.type))
        self._attrs = response["project"]["artifactType"]
        return self._attrs

    @property
    def id(self):
        return self._attrs["id"]

    @property
    def name(self):
        return self._attrs["name"]

    @normalize_exceptions
    def collections(self, per_page=50):
        """Artifact collections."""
        return ArtifactCollections(self.client, self.entity, self.project, self.type)

    def collection(self, name):
        return ArtifactCollection(
            self.client, self.entity, self.project, name, self.type
        )

    def __repr__(self):
        return f"<ArtifactType {self.type}>"


class ArtifactCollections(Paginator):
    def __init__(
        self,
        client: Client,
        entity: str,
        project: str,
        type_name: str,
        per_page: Optional[int] = 50,
    ):
        self.entity = entity
        self.project = project
        self.type_name = type_name

        variable_values = {
            "entityName": entity,
            "projectName": project,
            "artifactTypeName": type_name,
        }

        self.QUERY = gql(
            """
            query ProjectArtifactCollections(
                $entityName: String!,
                $projectName: String!,
                $artifactTypeName: String!
                $cursor: String,
            ) {{
                project(name: $projectName, entityName: $entityName) {{
                    artifactType(name: $artifactTypeName) {{
                        artifactCollections: {}(after: $cursor) {{
                            pageInfo {{
                                endCursor
                                hasNextPage
                            }}
                            totalCount
                            edges {{
                                node {{
                                    id
                                    name
                                    description
                                    createdAt
                                }}
                                cursor
                            }}
                        }}
                    }}
                }}
            }}
        """.format(
                artifact_collection_plural_edge_name(
                    server_supports_artifact_collections_gql_edges(client)
                )
            )
        )

        super().__init__(client, variable_values, per_page)

    @property
    def length(self):
        if self.last_response:
            return self.last_response["project"]["artifactType"]["artifactCollections"][
                "totalCount"
            ]
        else:
            return None

    @property
    def more(self):
        if self.last_response:
            return self.last_response["project"]["artifactType"]["artifactCollections"][
                "pageInfo"
            ]["hasNextPage"]
        else:
            return True

    @property
    def cursor(self):
        if self.last_response:
            return self.last_response["project"]["artifactType"]["artifactCollections"][
                "edges"
            ][-1]["cursor"]
        else:
            return None

    def update_variables(self):
        self.variables.update({"cursor": self.cursor})

    def convert_objects(self):
        return [
            ArtifactCollection(
                self.client,
                self.entity,
                self.project,
                r["node"]["name"],
                self.type_name,
            )
            for r in self.last_response["project"]["artifactType"][
                "artifactCollections"
            ]["edges"]
        ]


class ArtifactCollection:
    def __init__(
        self,
        client: Client,
        entity: str,
        project: str,
        name: str,
        type: str,
        organization: Optional[str] = None,
        attrs: Optional[Mapping[str, Any]] = None,
    ):
        self.client = client
        self.entity = entity
        self.project = project
        self._name = name
        self._saved_name = name
        self._type = type
        self._saved_type = type
        self._attrs = attrs
        if self._attrs is None:
            self.load()
        self._aliases = [a["node"]["alias"] for a in self._attrs["aliases"]["edges"]]
        self._description = self._attrs["description"]
        self._created_at = self._attrs["createdAt"]
        self._tags = [a["node"]["name"] for a in self._attrs["tags"]["edges"]]
        self._saved_tags = copy(self._tags)
        self.organization = organization

    @property
    def id(self):
        return self._attrs["id"]

    @normalize_exceptions
    def artifacts(self, per_page=50):
        """Artifacts."""
        return Artifacts(
            self.client,
            self.entity,
            self.project,
            self._saved_name,
            self._saved_type,
            per_page=per_page,
        )

    @property
    def aliases(self):
        """Artifact Collection Aliases."""
        return self._aliases

    @property
    def created_at(self):
        return self._created_at

    def load(self):
        query = gql(
            """
        query ArtifactCollection(
            $entityName: String!,
            $projectName: String!,
            $artifactTypeName: String!,
            $artifactCollectionName: String!,
            $cursor: String,
            $perPage: Int = 1000
        ) {{
            project(name: $projectName, entityName: $entityName) {{
                artifactType(name: $artifactTypeName) {{
                    artifactCollection: {}(name: $artifactCollectionName) {{
                        id
                        name
                        description
                        createdAt
                        tags {{
                            edges {{
                                node {{
                                    id
                                    name
                                }}
                            }}
                        }}
                        aliases(after: $cursor, first: $perPage){{
                            edges {{
                                node {{
                                    alias
                                }}
                                cursor
                            }}
                            pageInfo {{
                                endCursor
                                hasNextPage
                            }}
                        }}
                    }}
                    artifactSequence(name: $artifactCollectionName) {{
                        __typename
                    }}
                }}
            }}
        }}
        """.format(
                artifact_collection_edge_name(
                    server_supports_artifact_collections_gql_edges(self.client)
                )
            )
        )
        response = self.client.execute(
            query,
            variable_values={
                "entityName": self.entity,
                "projectName": self.project,
                "artifactTypeName": self._saved_type,
                "artifactCollectionName": self._saved_name,
            },
        )
        if (
            response is None
            or response.get("project") is None
            or response["project"].get("artifactType") is None
            or response["project"]["artifactType"].get("artifactCollection") is None
        ):
            raise ValueError("Could not find artifact type {}".format(self._saved_type))
        sequence = response["project"]["artifactType"]["artifactSequence"]
        self._is_sequence = (
            sequence is not None and sequence["__typename"] == "ArtifactSequence"
        )

        if self._attrs is None:
            self._attrs = response["project"]["artifactType"]["artifactCollection"]
        return self._attrs

    def change_type(self, new_type: str) -> None:
        """Deprecated, change type directly with `save` instead."""
        deprecate.deprecate(
            field_name=deprecate.Deprecated.artifact_collection__change_type,
            warning_message="ArtifactCollection.change_type(type) is deprecated, use ArtifactCollection.save() instead.",
        )

        if not self.is_sequence():
            raise ValueError("Artifact collection needs to be a sequence")
        termlog(
            f"Changing artifact collection type of {self._saved_type} to {new_type}"
        )
        template = """
            mutation MoveArtifactCollection(
                $artifactSequenceID: ID!
                $destinationArtifactTypeName: String!
            ) {
                moveArtifactSequence(
                input: {
                    artifactSequenceID: $artifactSequenceID
                    destinationArtifactTypeName: $destinationArtifactTypeName
                }
                ) {
                artifactCollection {
                    id
                    name
                    description
                    __typename
                }
                }
            }
            """
        variable_values = {
            "artifactSequenceID": self.id,
            "destinationArtifactTypeName": new_type,
        }
        mutation = gql(template)
        self.client.execute(mutation, variable_values=variable_values)
        self._saved_type = new_type
        self._type = new_type

    def is_sequence(self) -> bool:
        """Return whether the artifact collection is a sequence."""
        return self._is_sequence

    @normalize_exceptions
    def delete(self):
        """Delete the entire artifact collection."""
        if self.is_sequence():
            mutation = gql(
                """
                mutation deleteArtifactSequence($id: ID!) {
                    deleteArtifactSequence(input: {
                        artifactSequenceID: $id
                    }) {
                        artifactCollection {
                            state
                        }
                    }
                }
                """
            )
        else:
            mutation = gql(
                """
                mutation deleteArtifactPortfolio($id: ID!) {
                    deleteArtifactPortfolio(input: {
                        artifactPortfolioID: $id
                    }) {
                        artifactCollection {
                            state
                        }
                    }
                }
                """
            )
        self.client.execute(mutation, variable_values={"id": self.id})

    @property
    def description(self):
        """A description of the artifact collection."""
        return self._description

    @description.setter
    def description(self, description: Optional[str]) -> None:
        self._description = description

    @property
    def tags(self):
        """The tags associated with the artifact collection."""
        return self._tags

    @tags.setter
    def tags(self, tags: List[str]) -> None:
        if any(not re.match(r"^[-\w]+([ ]+[-\w]+)*$", tag) for tag in tags):
            raise ValueError(
                "Tags must only contain alphanumeric characters or underscores separated by spaces or hyphens"
            )
        self._tags = tags

    @property
    def name(self):
        """The name of the artifact collection."""
        return self._name

    @name.setter
    def name(self, name: List[str]) -> None:
        self._name = name

    @property
    def type(self):
        """The type of the artifact collection."""
        return self._type

    @type.setter
    def type(self, type: List[str]) -> None:
        if not self.is_sequence():
            raise ValueError(
                "Type can only be changed if the artifact collection is a sequence."
            )
        self._type = type

    def _update_collection(self):
        mutation = gql("""
            mutation UpdateArtifactCollection(
                $artifactSequenceID: ID!
                $name: String
                $description: String
            ) {
                updateArtifactSequence(
                input: {
                    artifactSequenceID: $artifactSequenceID
                    name: $name
                    description: $description
                }
                ) {
                artifactCollection {
                    id
                    name
                    description
                }
                }
            }
        """)

        variable_values = {
            "artifactSequenceID": self.id,
            "name": self._name,
            "description": self.description,
        }
        self.client.execute(mutation, variable_values=variable_values)
        self._saved_name = self._name

    def _update_collection_type(self):
        type_mutation = gql("""
            mutation MoveArtifactCollection(
                $artifactSequenceID: ID!
                $destinationArtifactTypeName: String!
            ) {
                moveArtifactSequence(
                input: {
                    artifactSequenceID: $artifactSequenceID
                    destinationArtifactTypeName: $destinationArtifactTypeName
                }
                ) {
                artifactCollection {
                    id
                    name
                    description
                    __typename
                }
                }
            }
            """)

        variable_values = {
            "artifactSequenceID": self.id,
            "destinationArtifactTypeName": self._type,
        }
        self.client.execute(type_mutation, variable_values=variable_values)
        self._saved_type = self._type

    def _update_portfolio(self):
        mutation = gql("""
            mutation UpdateArtifactPortfolio(
                $artifactPortfolioID: ID!
                $name: String
                $description: String
            ) {
                updateArtifactPortfolio(
                input: {
                    artifactPortfolioID: $artifactPortfolioID
                    name: $name
                    description: $description
                }
                ) {
                artifactCollection {
                    id
                    name
                    description
                }
                }
            }
        """)
        variable_values = {
            "artifactPortfolioID": self.id,
            "name": self._name,
            "description": self.description,
        }
        self.client.execute(mutation, variable_values=variable_values)
        self._saved_name = self._name

    def _add_tags(self, tags_to_add):
        add_mutation = gql(
            """
            mutation CreateArtifactCollectionTagAssignments(
                $entityName: String!
                $projectName: String!
                $artifactCollectionName: String!
                $tags: [TagInput!]!
            ) {
                createArtifactCollectionTagAssignments(
                input: {
                    entityName: $entityName
                    projectName: $projectName
                    artifactCollectionName: $artifactCollectionName
                    tags: $tags
                }
                ) {
                tags {
                    id
                    name
                    tagCategoryName
                }
                }
            }
            """
        )
        self.client.execute(
            add_mutation,
            variable_values={
                "entityName": self.entity,
                "projectName": self.project,
                "artifactCollectionName": self._saved_name,
                "tags": [
                    {
                        "tagName": tag,
                    }
                    for tag in tags_to_add
                ],
            },
        )

    def _delete_tags(self, tags_to_delete):
        delete_mutation = gql(
            """
            mutation DeleteArtifactCollectionTagAssignments(
                $entityName: String!
                $projectName: String!
                $artifactCollectionName: String!
                $tags: [TagInput!]!
            ) {
                deleteArtifactCollectionTagAssignments(
                input: {
                    entityName: $entityName
                    projectName: $projectName
                    artifactCollectionName: $artifactCollectionName
                    tags: $tags
                }
                ) {
                success
                }
            }
            """
        )
        self.client.execute(
            delete_mutation,
            variable_values={
                "entityName": self.entity,
                "projectName": self.project,
                "artifactCollectionName": self._saved_name,
                "tags": [
                    {
                        "tagName": tag,
                    }
                    for tag in tags_to_delete
                ],
            },
        )

    def save(self) -> None:
        """Persist any changes made to the artifact collection."""
        if self.is_sequence():
            self._update_collection()

            if self._saved_type != self._type:
                self._update_collection_type()
        else:
            self._update_portfolio()

        tags_to_add = set(self._tags) - set(self._saved_tags)
        tags_to_delete = set(self._saved_tags) - set(self._tags)
        if len(tags_to_add) > 0:
            self._add_tags(tags_to_add)
        if len(tags_to_delete) > 0:
            self._delete_tags(tags_to_delete)
        self._saved_tags = copy(self._tags)

    def __repr__(self):
        return f"<ArtifactCollection {self._name} ({self._type})>"


class Artifacts(Paginator):
    """An iterable collection of artifact versions associated with a project and optional filter.

    This is generally used indirectly via the `Api`.artifact_versions method.
    """

    def __init__(
        self,
        client: Client,
        entity: str,
        project: str,
        collection_name: str,
        type: str,
        filters: Optional[Mapping[str, Any]] = None,
        order: Optional[str] = None,
        per_page: int = 50,
        tags: Optional[Union[str, List[str]]] = None,
    ):
        from wandb.sdk.artifacts.artifact import _gql_artifact_fragment

        self.entity = entity
        self.collection_name = collection_name
        self.type = type
        self.project = project
        self.filters = {"state": "COMMITTED"} if filters is None else filters
        self.tags = [tags] if isinstance(tags, str) else tags
        self.order = order
        variables = {
            "project": self.project,
            "entity": self.entity,
            "order": self.order,
            "type": self.type,
            "collection": self.collection_name,
            "filters": json.dumps(self.filters),
        }
        self.QUERY = gql(
            """
            query Artifacts($project: String!, $entity: String!, $type: String!, $collection: String!, $cursor: String, $perPage: Int = 50, $order: String, $filters: JSONString) {{
                project(name: $project, entityName: $entity) {{
                    artifactType(name: $type) {{
                        artifactCollection: {}(name: $collection) {{
                            name
                            artifacts(filters: $filters, after: $cursor, first: $perPage, order: $order) {{
                                totalCount
                                edges {{
                                    node {{
                                        ...ArtifactFragment
                                    }}
                                    version
                                    cursor
                                }}
                                pageInfo {{
                                    endCursor
                                    hasNextPage
                                }}
                            }}
                        }}
                    }}
                }}
            }}
            {}
            """.format(
                artifact_collection_edge_name(
                    server_supports_artifact_collections_gql_edges(client)
                ),
                _gql_artifact_fragment(),
            )
        )
        super().__init__(client, variables, per_page)

    @property
    def length(self):
        if self.last_response:
            return self.last_response["project"]["artifactType"]["artifactCollection"][
                "artifacts"
            ]["totalCount"]
        else:
            return None

    @property
    def more(self):
        if self.last_response:
            return self.last_response["project"]["artifactType"]["artifactCollection"][
                "artifacts"
            ]["pageInfo"]["hasNextPage"]
        else:
            return True

    @property
    def cursor(self):
        if self.last_response:
            return self.last_response["project"]["artifactType"]["artifactCollection"][
                "artifacts"
            ]["edges"][-1]["cursor"]
        else:
            return None

    def convert_objects(self):
        collection = self.last_response["project"]["artifactType"]["artifactCollection"]
        artifact_edges = collection.get("artifacts", {}).get("edges", [])
        artifacts = (
            wandb.Artifact._from_attrs(
                self.entity,
                self.project,
                self.collection_name + ":" + a["version"],
                a["node"],
                self.client,
            )
            for a in artifact_edges
        )
        required_tags = set(self.tags or [])
        return [
            artifact for artifact in artifacts if required_tags.issubset(artifact.tags)
        ]


class RunArtifacts(Paginator):
    def __init__(
        self, client: Client, run: "Run", mode="logged", per_page: Optional[int] = 50
    ):
        from wandb.sdk.artifacts.artifact import _gql_artifact_fragment

        output_query = gql(
            """
            query RunOutputArtifacts(
                $entity: String!, $project: String!, $runName: String!, $cursor: String, $perPage: Int,
            ) {
                project(name: $project, entityName: $entity) {
                    run(name: $runName) {
                        outputArtifacts(after: $cursor, first: $perPage) {
                            totalCount
                            edges {
                                node {
                                    ...ArtifactFragment
                                }
                                cursor
                            }
                            pageInfo {
                                endCursor
                                hasNextPage
                            }
                        }
                    }
                }
            }
            """
            + _gql_artifact_fragment()
        )

        input_query = gql(
            """
            query RunInputArtifacts(
                $entity: String!, $project: String!, $runName: String!, $cursor: String, $perPage: Int,
            ) {
                project(name: $project, entityName: $entity) {
                    run(name: $runName) {
                        inputArtifacts(after: $cursor, first: $perPage) {
                            totalCount
                            edges {
                                node {
                                    ...ArtifactFragment
                                }
                                cursor
                            }
                            pageInfo {
                                endCursor
                                hasNextPage
                            }
                        }
                    }
                }
            }
            """
            + _gql_artifact_fragment()
        )

        self.run = run
        if mode == "logged":
            self.run_key = "outputArtifacts"
            self.QUERY = output_query
        elif mode == "used":
            self.run_key = "inputArtifacts"
            self.QUERY = input_query
        else:
            raise ValueError("mode must be logged or used")

        variable_values = {
            "entity": run.entity,
            "project": run.project,
            "runName": run.id,
        }

        super().__init__(client, variable_values, per_page)

    @property
    def length(self):
        if self.last_response:
            return self.last_response["project"]["run"][self.run_key]["totalCount"]
        else:
            return None

    @property
    def more(self):
        if self.last_response:
            return self.last_response["project"]["run"][self.run_key]["pageInfo"][
                "hasNextPage"
            ]
        else:
            return True

    @property
    def cursor(self):
        if self.last_response:
            return self.last_response["project"]["run"][self.run_key]["edges"][-1][
                "cursor"
            ]
        else:
            return None

    def convert_objects(self):
        return [
            wandb.Artifact._from_attrs(
                r["node"]["artifactSequence"]["project"]["entityName"],
                r["node"]["artifactSequence"]["project"]["name"],
                "{}:v{}".format(
                    r["node"]["artifactSequence"]["name"], r["node"]["versionIndex"]
                ),
                r["node"],
                self.client,
            )
            for r in self.last_response["project"]["run"][self.run_key]["edges"]
        ]


class ArtifactFiles(Paginator):
    ARTIFACT_VERSION_FILES_QUERY = gql(
        """
        query ArtifactFiles(
            $entityName: String!,
            $projectName: String!,
            $artifactTypeName: String!,
            $artifactName: String!
            $fileNames: [String!],
            $fileCursor: String,
            $fileLimit: Int = 50
        ) {{
            project(name: $projectName, entityName: $entityName) {{
                artifactType(name: $artifactTypeName) {{
                    artifact(name: $artifactName) {{
                        files(names: $fileNames, after: $fileCursor, first: $fileLimit) {{
                            ...FilesFragment
                        }}
                    }}
                }}
            }}
        }}
        {}
    """.format(ARTIFACT_FILES_FRAGMENT)
    )

    ARTIFACT_COLLECTION_MEMBERSHIP_FILES_QUERY = gql(
        """
        query ArtifactCollectionMembershipFiles(
            $entityName: String!,
            $projectName: String!,
            $artifactName: String!,
            $artifactVersionIndex: String!,
            $fileNames: [String!],
            $fileCursor: String,
            $fileLimit: Int = 50
        ) {{
            project(name: $projectName, entityName: $entityName) {{
                artifactCollection(name: $artifactName) {{
                    artifactMembership (aliasName: $artifactVersionIndex) {{
                        files(names: $fileNames, after: $fileCursor, first: $fileLimit) {{
                            ...FilesFragment
                        }}
                    }}
                }}
            }}
        }}
        {}
        """.format(ARTIFACT_FILES_FRAGMENT)
    )

    def __init__(
        self,
        client: Client,
        artifact: "wandb.Artifact",
        names: Optional[Sequence[str]] = None,
        per_page: int = 50,
    ):
<<<<<<< HEAD
        self.query_via_membership = public.Api()._check_server_feature_with_fallback(
=======
        self.query_via_membership = InternalApi()._check_server_feature_with_fallback(
>>>>>>> 389af95f
            ServerFeature.ARTIFACT_COLLECTION_MEMBERSHIP_FILES
        )
        self.artifact = artifact
        variables = {
            "entityName": artifact.source_entity,
            "projectName": artifact.source_project,
            "artifactTypeName": artifact.type,
            "artifactName": artifact.source_name,
            "fileNames": names,
        }
        if self.query_via_membership:
            self.QUERY = self.ARTIFACT_COLLECTION_MEMBERSHIP_FILES_QUERY
            variables = {
<<<<<<< HEAD
                "entityName": artifact.collection.entity,
                "projectName": artifact.collection.project,
=======
                "entityName": artifact.entity,
                "projectName": artifact.project,
>>>>>>> 389af95f
                "artifactName": artifact.name.split(":")[0],
                "artifactVersionIndex": artifact.version,
                "fileNames": names,
            }
        else:
            self.QUERY = self.ARTIFACT_VERSION_FILES_QUERY
<<<<<<< HEAD

=======
>>>>>>> 389af95f
        # The server must advertise at least SDK 0.12.21
        # to get storagePath
        if not client.version_supported("0.12.21"):
            self.QUERY = gql(self.QUERY.loc.source.body.replace("storagePath\n", ""))
        super().__init__(client, variables, per_page)

    @property
    def path(self):
        return [self.artifact.entity, self.artifact.project, self.artifact.name]

    @property
    def length(self):
        return self.artifact.file_count

    @property
    def more(self):
        if self.last_response:
            if self.query_via_membership:
                return self.last_response["project"]["artifactCollection"][
                    "artifactMembership"
                ]["files"]["pageInfo"]["hasNextPage"]
            return self.last_response["project"]["artifactType"]["artifact"]["files"][
                "pageInfo"
            ]["hasNextPage"]
        else:
            return True

    @property
    def cursor(self):
        if self.last_response:
            if self.query_via_membership:
                return self.last_response["project"]["artifactCollection"][
                    "artifactMembership"
                ]["files"]["edges"][-1]["cursor"]
            return self.last_response["project"]["artifactType"]["artifact"]["files"][
                "edges"
            ][-1]["cursor"]
        else:
            return None

    def update_variables(self):
        self.variables.update({"fileLimit": self.per_page, "fileCursor": self.cursor})

    def convert_objects(self):
        if self.query_via_membership:
            return [
                public.File(self.client, r["node"])
                for r in self.last_response["project"]["artifactCollection"][
                    "artifactMembership"
                ]["files"]["edges"]
            ]
        return [
            public.File(self.client, r["node"])
            for r in self.last_response["project"]["artifactType"]["artifact"]["files"][
                "edges"
            ]
        ]

    def __repr__(self):
        return "<ArtifactFiles {} ({})>".format("/".join(self.path), len(self))


def server_supports_artifact_collections_gql_edges(
    client: "RetryingClient", warn: bool = False
) -> bool:
    # TODO: Validate this version
    # Edges were merged into core on Mar 2, 2022: https://github.com/wandb/core/commit/81c90b29eaacfe0a96dc1ebd83c53560ca763e8b
    # CLI version was bumped to "0.12.11" on Mar 3, 2022: https://github.com/wandb/core/commit/328396fa7c89a2178d510a1be9c0d4451f350d7b
    supported = client.version_supported("0.12.11")  # edges were merged on
    if not supported and warn:
        # First local release to include the above is 0.9.50: https://github.com/wandb/local/releases/tag/0.9.50
        wandb.termwarn(
            "W&B Local Server version does not support ArtifactCollection gql edges; falling back to using legacy ArtifactSequence. Please update server to at least version 0.9.50."
        )
    return supported


def artifact_collection_edge_name(server_supports_artifact_collections: bool) -> str:
    return (
        "artifactCollection"
        if server_supports_artifact_collections
        else "artifactSequence"
    )


def artifact_collection_plural_edge_name(
    server_supports_artifact_collections: bool,
) -> str:
    return (
        "artifactCollections"
        if server_supports_artifact_collections
        else "artifactSequences"
    )<|MERGE_RESOLUTION|>--- conflicted
+++ resolved
@@ -1019,11 +1019,7 @@
         names: Optional[Sequence[str]] = None,
         per_page: int = 50,
     ):
-<<<<<<< HEAD
-        self.query_via_membership = public.Api()._check_server_feature_with_fallback(
-=======
         self.query_via_membership = InternalApi()._check_server_feature_with_fallback(
->>>>>>> 389af95f
             ServerFeature.ARTIFACT_COLLECTION_MEMBERSHIP_FILES
         )
         self.artifact = artifact
@@ -1037,23 +1033,14 @@
         if self.query_via_membership:
             self.QUERY = self.ARTIFACT_COLLECTION_MEMBERSHIP_FILES_QUERY
             variables = {
-<<<<<<< HEAD
-                "entityName": artifact.collection.entity,
-                "projectName": artifact.collection.project,
-=======
                 "entityName": artifact.entity,
                 "projectName": artifact.project,
->>>>>>> 389af95f
                 "artifactName": artifact.name.split(":")[0],
                 "artifactVersionIndex": artifact.version,
                 "fileNames": names,
             }
         else:
             self.QUERY = self.ARTIFACT_VERSION_FILES_QUERY
-<<<<<<< HEAD
-
-=======
->>>>>>> 389af95f
         # The server must advertise at least SDK 0.12.21
         # to get storagePath
         if not client.version_supported("0.12.21"):
