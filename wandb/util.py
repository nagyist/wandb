import base64
import binascii
import codecs
import colorsys
import contextlib
import errno
import functools
import gzip
import hashlib
import importlib
import json
import logging
import numbers
import os
import pathlib
import platform
import queue
import random
import re
import shlex
import socket
import sys
import tarfile
import tempfile
import threading
import time
import traceback
import urllib
from datetime import timedelta
from importlib import import_module
from types import ModuleType, TracebackType
from typing import (
    IO,
    TYPE_CHECKING,
    Any,
    Callable,
    Dict,
    Generator,
    List,
    Mapping,
    NewType,
    Optional,
    Sequence,
    TextIO,
    Tuple,
    Type,
    Union,
)
from urllib.parse import quote

import requests
import sentry_sdk  # type: ignore
import shortuuid  # type: ignore
import yaml

import wandb
from wandb.env import SENTRY_DSN, error_reporting_enabled, get_app_url
from wandb.errors import CommError, UsageError, term

# from wandb.sdk.lib.json_util import json_serializable

if TYPE_CHECKING:
    import wandb.apis.public
    import wandb.sdk.internal.settings_static
    import wandb.sdk.wandb_artifacts
    import wandb.sdk.wandb_settings

CheckRetryFnType = Callable[[Exception], Union[bool, timedelta]]

ETag = NewType("ETag", str)
RawMD5 = NewType("RawMD5", bytes)
HexMD5 = NewType("HexMD5", str)
B64MD5 = NewType("B64MD5", str)

# `LogicalFilePathStr` is a somewhat-fuzzy "conceptual" path to a file.
# It is NOT necessarily a path on the local filesystem; e.g. it is slash-separated
# even on Windows. It's used to refer to e.g. the locations of runs' or artifacts' files.
#
# TODO(spencerpearson): this should probably be replaced with pathlib.PurePosixPath
LogicalFilePathStr = NewType("LogicalFilePathStr", str)

# `FilePathStr` represents a path to a file on the local filesystem.
#
# TODO(spencerpearson): this should probably be replaced with pathlib.Path
FilePathStr = NewType("FilePathStr", str)

# TODO(spencerpearson): this should probably be replaced with urllib.parse.ParseResult
URIStr = NewType("URIStr", str)

logger = logging.getLogger(__name__)
_not_importable = set()

MAX_LINE_BYTES = (10 << 20) - (100 << 10)  # imposed by back end
IS_GIT = os.path.exists(os.path.join(os.path.dirname(__file__), "..", ".git"))
RE_WINFNAMES = re.compile(r'[<>:"\\?*]')

# From https://docs.docker.com/engine/reference/commandline/tag/
# "Name components may contain lowercase letters, digits and separators.
# A separator is defined as a period, one or two underscores, or one or more dashes.
# A name component may not start or end with a separator."
DOCKER_IMAGE_NAME_SEPARATOR = "(?:__|[._]|[-]+)"
RE_DOCKER_IMAGE_NAME_SEPARATOR_START = re.compile("^" + DOCKER_IMAGE_NAME_SEPARATOR)
RE_DOCKER_IMAGE_NAME_SEPARATOR_END = re.compile(DOCKER_IMAGE_NAME_SEPARATOR + "$")
RE_DOCKER_IMAGE_NAME_SEPARATOR_REPEAT = re.compile(DOCKER_IMAGE_NAME_SEPARATOR + "{2,}")
RE_DOCKER_IMAGE_NAME_CHARS = re.compile(r"[^a-z0-9._\-]")

# these match the environments for gorilla
if IS_GIT:
    SENTRY_ENV = "development"
else:
    SENTRY_ENV = "production"


PLATFORM_WINDOWS = "windows"
PLATFORM_LINUX = "linux"
PLATFORM_BSD = "bsd"
PLATFORM_DARWIN = "darwin"
PLATFORM_UNKNOWN = "unknown"

LAUNCH_JOB_ARTIFACT_SLOT_NAME = "_wandb_job"


def get_platform_name() -> str:
    if sys.platform.startswith("win"):
        return PLATFORM_WINDOWS
    elif sys.platform.startswith("darwin"):
        return PLATFORM_DARWIN
    elif sys.platform.startswith("linux"):
        return PLATFORM_LINUX
    elif sys.platform.startswith(
        (
            "dragonfly",
            "freebsd",
            "netbsd",
            "openbsd",
        )
    ):
        return PLATFORM_BSD
    else:
        return PLATFORM_UNKNOWN


# TODO(sentry): This code needs to be moved, sentry shouldn't be initialized as a
#  side effect of loading a module.
sentry_client: Optional["sentry_sdk.client.Client"] = None
sentry_hub: Optional["sentry_sdk.hub.Hub"] = None
sentry_default_dsn = (
    "https://a2f1d701163c42b097b9588e56b1c37e@o151352.ingest.sentry.io/5288891"
)
if error_reporting_enabled():
    sentry_dsn = os.environ.get(SENTRY_DSN, sentry_default_dsn)
    sentry_client = sentry_sdk.Client(
        dsn=sentry_dsn,
        default_integrations=False,
        environment=SENTRY_ENV,
        release=wandb.__version__,
    )

    sentry_hub = sentry_sdk.Hub(sentry_client)

POW_10_BYTES = [
    ("B", 10**0),
    ("KB", 10**3),
    ("MB", 10**6),
    ("GB", 10**9),
    ("TB", 10**12),
    ("PB", 10**15),
    ("EB", 10**18),
]

POW_2_BYTES = [
    ("B", 2**0),
    ("KiB", 2**10),
    ("MiB", 2**20),
    ("GiB", 2**30),
    ("TiB", 2**40),
    ("PiB", 2**50),
    ("EiB", 2**60),
]


def sentry_message(message: str) -> None:
    if error_reporting_enabled():
        sentry_hub.capture_message(message)  # type: ignore
    return None


def sentry_exc(
    exc: Union[
        str,
        BaseException,
        Tuple[
            Optional[Type[BaseException]],
            Optional[BaseException],
            Optional[TracebackType],
        ],
        None,
    ],
    delay: bool = False,
) -> None:
    if error_reporting_enabled():
        if isinstance(exc, str):
            sentry_hub.capture_exception(Exception(exc))  # type: ignore
        else:
            sentry_hub.capture_exception(exc)  # type: ignore
    if delay:
        time.sleep(2)
    return None


def sentry_reraise(exc: Any) -> None:
    """Re-raise an exception after logging it to Sentry

    Use this for top-level exceptions when you want the user to see the traceback.

    Must be called from within an exception handler.
    """
    sentry_exc(exc)
    # this will messily add this "reraise" function to the stack trace
    # but hopefully it's not too bad
    raise exc.with_traceback(sys.exc_info()[2])


def sentry_set_scope(
    settings_dict: Optional[
        Union[
            "wandb.sdk.wandb_settings.Settings",
            "wandb.sdk.internal.settings_static.SettingsStatic",
        ]
    ] = None,
    process_context: Optional[str] = None,
) -> None:
    if not error_reporting_enabled():
        return None

    # Tags come from two places: settings and args passed into this func.
    args = dict(locals())
    del args["settings_dict"]

    settings_tags = [
        "entity",
        "project",
        "run_id",
        "run_url",
        "sweep_url",
        "sweep_id",
        "deployment",
        "_require_service",
    ]

    s = settings_dict

    # convenience function for getting attr from settings
    def get(key: str) -> Any:
        return getattr(s, key, None)

    with sentry_hub.configure_scope() as scope:  # type: ignore
        scope.set_tag("platform", get_platform_name())

        # apply settings tags
        if s is not None:
            for tag in settings_tags:
                val = get(tag)
                if val not in [None, ""]:
                    scope.set_tag(tag, val)

            python_runtime = (
                "colab"
                if get("_colab")
                else ("jupyter" if get("_jupyter") else "python")
            )
            scope.set_tag("python_runtime", python_runtime)

            # Hack for constructing run_url and sweep_url given run_id and sweep_id
            required = ["entity", "project", "base_url"]
            params = {key: get(key) for key in required}
            if all(params.values()):
                # here we're guaranteed that entity, project, base_url all have valid values
                app_url = wandb.util.app_url(params["base_url"])
                e, p = (quote(params[k]) for k in ["entity", "project"])

                # TODO: the settings object will be updated to contain run_url and sweep_url
                # This is done by passing a settings_map in the run_start protocol buffer message
                for word in ["run", "sweep"]:
                    _url, _id = f"{word}_url", f"{word}_id"
                    if not get(_url) and get(_id):
                        scope.set_tag(_url, f"{app_url}/{e}/{p}/{word}s/{get(_id)}")

            if hasattr(s, "email"):
                scope.user = {"email": s.email}

        # apply directly passed-in tags
        for tag, value in args.items():
            if value is not None and value != "":
                scope.set_tag(tag, value)

    # Track session so we can get metrics about error free rate
    if sentry_hub:
        sentry_hub.start_session()


def vendor_setup() -> Callable:
    """This enables us to use the vendor directory for packages we don't depend on
    Returns a function to call after imports are complete. Make sure to call this
    function or you will modify the user's path which is never good. The pattern should be:
    reset_path = vendor_setup()
    # do any vendor imports...
    reset_path()
    """
    original_path = [directory for directory in sys.path]

    def reset_import_path() -> None:
        sys.path = original_path

    parent_dir = os.path.abspath(os.path.dirname(__file__))
    vendor_dir = os.path.join(parent_dir, "vendor")
    vendor_packages = ("gql-0.2.0", "graphql-core-1.1", "watchdog_0_9_0")
    package_dirs = [os.path.join(vendor_dir, p) for p in vendor_packages]
    for p in [vendor_dir] + package_dirs:
        if p not in sys.path:
            sys.path.insert(1, p)

    return reset_import_path


def vendor_import(name: str) -> Any:
    reset_path = vendor_setup()
    module = import_module(name)
    reset_path()
    return module


def get_module(name: str, required: Optional[Union[str, bool]] = None) -> Any:
    """
    Return module or None. Absolute import is required.
    :param (str) name: Dot-separated module path. E.g., 'scipy.stats'.
    :param (str) required: A string to raise a ValueError if missing
    :return: (module|None) If import succeeds, the module will be returned.
    """
    if name not in _not_importable:
        try:
            return import_module(name)
        except Exception:
            _not_importable.add(name)
            msg = f"Error importing optional module {name}"
            if required:
                logger.exception(msg)
    if required and name in _not_importable:
        raise wandb.Error(required)


def get_optional_module(name) -> Optional["importlib.ModuleInterface"]:  # type: ignore
    return get_module(name)


np = get_module("numpy")


def get_h5_typename(o: Any) -> Any:
    typename = get_full_typename(o)
    if is_tf_tensor_typename(typename):
        return "tensorflow.Tensor"
    elif is_pytorch_tensor_typename(typename):
        return "torch.Tensor"
    else:
        return o.__class__.__module__.split(".")[0] + "." + o.__class__.__name__


def maybe_compress_summary(obj: Any, **kwargs: Any) -> dict:

    if np and isinstance(obj, np.ndarray) and obj.size > 32:
        return {
            "_type": kwargs.pop("source", get_h5_typename(obj)),  # may not be ndarray
            "var": np.var(obj).item(),
            "mean": np.mean(obj).item(),
            "min": np.amin(obj).item(),
            "max": np.amax(obj).item(),
            "10%": np.percentile(obj, 10),
            "25%": np.percentile(obj, 25),
            "75%": np.percentile(obj, 75),
            "90%": np.percentile(obj, 90),
            "size": obj.size,
        }
    else:
        raise TypeError("Unsupported type for summary compression")


def maybe_compress_history(obj: Any, **kwargs: Any) -> dict:
    """
    Used to turn numpy like objects with a size > 32 into histograms (when serializing to json)
    """
    if np and isinstance(obj, np.ndarray) and obj.size > 32:
        return wandb.Histogram(obj, num_bins=32).to_json()
    else:
        raise TypeError("Unsupported type for history compression")


def app_url(api_url: str) -> str:
    """Returns the frontend app url without a trailing slash."""
    # TODO: move me to settings
    app_url = get_app_url()
    if app_url is not None:
        return str(app_url.strip("/"))
    if "://api.wandb.test" in api_url:
        # dev mode
        return api_url.replace("://api.", "://app.").strip("/")
    elif "://api.wandb." in api_url:
        # cloud
        return api_url.replace("://api.", "://").strip("/")
    elif "://api." in api_url:
        # onprem cloud
        return api_url.replace("://api.", "://app.").strip("/")
    # wandb/local
    return api_url


def get_full_typename(o: Any) -> Any:
    """We determine types based on type names so we don't have to import
    (and therefore depend on) PyTorch, TensorFlow, etc.
    """
    instance_name = o.__class__.__module__ + "." + o.__class__.__name__
    if instance_name in ["builtins.module", "__builtin__.module"]:
        return o.__name__
    else:
        return instance_name


def is_uri(string: str) -> bool:
    parsed_uri = urllib.parse.urlparse(string)
    return len(parsed_uri.scheme) > 0


def local_file_uri_to_path(uri: str) -> str:
    """
    Convert URI to local filesystem path.
    No-op if the uri does not have the expected scheme.
    """
    path = urllib.parse.urlparse(uri).path if uri.startswith("file:") else uri
    return urllib.request.url2pathname(path)


def get_local_path_or_none(path_or_uri: str) -> Optional[str]:
    """Check if the argument is a local path (no scheme or file:///) and return local path if true,
    None otherwise.
    """
    parsed_uri = urllib.parse.urlparse(path_or_uri)
    if (
        len(parsed_uri.scheme) == 0
        or parsed_uri.scheme == "file"
        and len(parsed_uri.netloc) == 0
    ):
        return local_file_uri_to_path(path_or_uri)
    else:
        return None


def make_tarfile(
    output_filename: str,
    source_dir: str,
    archive_name: str,
    custom_filter: Optional[Callable] = None,
) -> None:
    # Helper for filtering out modification timestamps
    def _filter_timestamps(tar_info: "tarfile.TarInfo") -> Optional["tarfile.TarInfo"]:
        tar_info.mtime = 0
        return tar_info if custom_filter is None else custom_filter(tar_info)

    descriptor, unzipped_filename = tempfile.mkstemp()
    try:
        with tarfile.open(unzipped_filename, "w") as tar:
            tar.add(source_dir, arcname=archive_name, filter=_filter_timestamps)
        # When gzipping the tar, don't include the tar's filename or modification time in the
        # zipped archive (see https://docs.python.org/3/library/gzip.html#gzip.GzipFile)
        with gzip.GzipFile(
            filename="", fileobj=open(output_filename, "wb"), mode="wb", mtime=0
        ) as gzipped_tar, open(unzipped_filename, "rb") as tar_file:
            gzipped_tar.write(tar_file.read())
    finally:
        os.close(descriptor)
        os.remove(unzipped_filename)


def _user_args_to_dict(arguments: List[str]) -> Dict[str, Union[str, bool]]:
    user_dict = dict()
    value: Union[str, bool]
    name: str
    i = 0
    while i < len(arguments):
        arg = arguments[i]
        split = arg.split("=", maxsplit=1)
        # flag arguments don't require a value -> set to True if specified
        if len(split) == 1 and (
            i + 1 >= len(arguments) or arguments[i + 1].startswith("-")
        ):
            name = split[0].lstrip("-")
            value = True
            i += 1
        elif len(split) == 1 and not arguments[i + 1].startswith("-"):
            name = split[0].lstrip("-")
            value = arguments[i + 1]
            i += 2
        elif len(split) == 2:
            name = split[0].lstrip("-")
            value = split[1]
            i += 1
        if name in user_dict:
            wandb.termerror(f"Repeated parameter: '{name}'")
            sys.exit(1)
        user_dict[name] = value
    return user_dict


def is_tf_tensor(obj: Any) -> bool:
    import tensorflow  # type: ignore

    return isinstance(obj, tensorflow.Tensor)


def is_tf_tensor_typename(typename: str) -> bool:
    return typename.startswith("tensorflow.") and (
        "Tensor" in typename or "Variable" in typename
    )


def is_tf_eager_tensor_typename(typename: str) -> bool:
    return typename.startswith("tensorflow.") and ("EagerTensor" in typename)


def is_pytorch_tensor(obj: Any) -> bool:
    import torch  # type: ignore

    return isinstance(obj, torch.Tensor)


def is_pytorch_tensor_typename(typename: str) -> bool:
    return typename.startswith("torch.") and (
        "Tensor" in typename or "Variable" in typename
    )


def is_jax_tensor_typename(typename: str) -> bool:
    return typename.startswith("jaxlib.") and "DeviceArray" in typename


def get_jax_tensor(obj: Any) -> Optional[Any]:
    import jax  # type: ignore

    return jax.device_get(obj)


def is_fastai_tensor_typename(typename: str) -> bool:
    return typename.startswith("fastai.") and ("Tensor" in typename)


def is_pandas_data_frame_typename(typename: str) -> bool:
    return typename.startswith("pandas.") and "DataFrame" in typename


def is_matplotlib_typename(typename: str) -> bool:
    return typename.startswith("matplotlib.")


def is_plotly_typename(typename: str) -> bool:
    return typename.startswith("plotly.")


def is_plotly_figure_typename(typename: str) -> bool:
    return typename.startswith("plotly.") and typename.endswith(".Figure")


def is_numpy_array(obj: Any) -> bool:
    return np and isinstance(obj, np.ndarray)


def is_pandas_data_frame(obj: Any) -> bool:
    return is_pandas_data_frame_typename(get_full_typename(obj))


def ensure_matplotlib_figure(obj: Any) -> Any:
    """Extract the current figure from a matplotlib object or return the object if it's a figure.
    raises ValueError if the object can't be converted.
    """
    import matplotlib  # type: ignore
    from matplotlib.figure import Figure  # type: ignore

    # there are combinations of plotly and matplotlib versions that don't work well together,
    # this patches matplotlib to add a removed method that plotly assumes exists
    from matplotlib.spines import Spine  # type: ignore

    def is_frame_like(self: Any) -> bool:
        """Return True if directly on axes frame.
        This is useful for determining if a spine is the edge of an
        old style MPL plot. If so, this function will return True.
        """
        position = self._position or ("outward", 0.0)
        if isinstance(position, str):
            if position == "center":
                position = ("axes", 0.5)
            elif position == "zero":
                position = ("data", 0)
        if len(position) != 2:
            raise ValueError("position should be 2-tuple")
        position_type, amount = position  # type: ignore
        if position_type == "outward" and amount == 0:
            return True
        else:
            return False

    Spine.is_frame_like = is_frame_like

    if obj == matplotlib.pyplot:
        obj = obj.gcf()
    elif not isinstance(obj, Figure):
        if hasattr(obj, "figure"):
            obj = obj.figure
            # Some matplotlib objects have a figure function
            if not isinstance(obj, Figure):
                raise ValueError(
                    "Only matplotlib.pyplot or matplotlib.pyplot.Figure objects are accepted."
                )
    return obj


def matplotlib_to_plotly(obj: Any) -> Any:
    obj = ensure_matplotlib_figure(obj)
    tools = get_module(
        "plotly.tools",
        required=(
            "plotly is required to log interactive plots, install with: "
            "`pip install plotly` or convert the plot to an image with `wandb.Image(plt)`"
        ),
    )
    return tools.mpl_to_plotly(obj)


def matplotlib_contains_images(obj: Any) -> bool:
    obj = ensure_matplotlib_figure(obj)
    return any(len(ax.images) > 0 for ax in obj.axes)


<<<<<<< HEAD
=======
def _numpy_generic_convert(obj: Any) -> Any:
    obj = obj.item()
    if isinstance(obj, float) and math.isnan(obj):
        obj = None
    elif isinstance(obj, np.generic) and (
        obj.dtype.kind == "f" or obj.dtype == "bfloat16"
    ):
        # obj is a numpy float with precision greater than that of native python float
        # (i.e., float96 or float128) or it is of custom type such as bfloat16.
        # in these cases, obj.item() does not return a native
        # python float (in the first case - to avoid loss of precision,
        # so we need to explicitly cast this down to a 64bit float)
        obj = float(obj)
    return obj


def _find_all_matching_keys(
    d: Dict,
    match_fn: Callable[[Any], bool],
    visited: Optional[Set[int]] = None,
    key_path: Tuple[Any, ...] = (),
) -> Generator[Tuple[Tuple[Any, ...], Any], None, None]:
    """Recursively find all keys that satisfies a match function.

    Args:
       d: The dict to search.
       match_fn: The function to determine if the key is a match.
       visited: Keep track of visited nodes so we dont recurse forever.
       key_path: Keep track of all the keys to get to the current node.
    Yields:
       (key_path, key): The location where the key was found, and the key
    """

    if visited is None:
        visited = set()
    me = id(d)
    if me not in visited:
        visited.add(me)
        for key, value in d.items():
            if match_fn(key):
                yield key_path, key
            if isinstance(value, dict):
                yield from _find_all_matching_keys(
                    value,
                    match_fn,
                    visited=visited,
                    key_path=tuple(list(key_path) + [key]),
                )


def _sanitize_numpy_keys(d: Dict) -> Tuple[Dict, bool]:
    np_keys = list(_find_all_matching_keys(d, lambda k: isinstance(k, np.generic)))
    if not np_keys:
        return d, False
    for key_path, key in np_keys:
        ptr = d
        for k in key_path:
            ptr = ptr[k]
        ptr[_numpy_generic_convert(key)] = ptr.pop(key)
    return d, True


def json_friendly(  # noqa: C901
    obj: Any,
) -> Union[Tuple[Any, bool], Tuple[Union[None, str, float], bool]]:  # noqa: C901
    """Convert an object into something that's more becoming of JSON"""
    converted = True
    typename = get_full_typename(obj)

    if is_tf_eager_tensor_typename(typename):
        obj = obj.numpy()
    elif is_tf_tensor_typename(typename):
        try:
            obj = obj.eval()
        except RuntimeError:
            obj = obj.numpy()
    elif is_pytorch_tensor_typename(typename) or is_fastai_tensor_typename(typename):
        try:
            if obj.requires_grad:
                obj = obj.detach()
        except AttributeError:
            pass  # before 0.4 is only present on variables

        try:
            obj = obj.data
        except RuntimeError:
            pass  # happens for Tensors before 0.4

        if obj.size():
            obj = obj.cpu().detach().numpy()
        else:
            return obj.item(), True
    elif is_jax_tensor_typename(typename):
        obj = get_jax_tensor(obj)

    if is_numpy_array(obj):
        if obj.size == 1:
            obj = obj.flatten()[0]
        elif obj.size <= 32:
            obj = obj.tolist()
    elif np and isinstance(obj, np.generic):
        obj = _numpy_generic_convert(obj)
    elif isinstance(obj, bytes):
        obj = obj.decode("utf-8")
    elif isinstance(obj, (datetime, date)):
        obj = obj.isoformat()
    elif callable(obj):
        obj = (
            f"{obj.__module__}.{obj.__qualname__}"
            if hasattr(obj, "__qualname__") and hasattr(obj, "__module__")
            else str(obj)
        )
    elif isinstance(obj, float) and math.isnan(obj):
        obj = None
    elif isinstance(obj, dict) and np:
        obj, converted = _sanitize_numpy_keys(obj)
    else:
        converted = False
    if getsizeof(obj) > VALUE_BYTES_LIMIT:
        wandb.termwarn(
            "Serializing object of type {} that is {} bytes".format(
                type(obj).__name__, getsizeof(obj)
            )
        )
    return obj, converted


def json_friendly_val(val: Any) -> Any:
    """Make any value (including dict, slice, sequence, etc) JSON friendly"""
    converted: Union[dict, list]
    if isinstance(val, dict):
        converted = {}
        for key, value in val.items():
            converted[key] = json_friendly_val(value)
        return converted
    if isinstance(val, slice):
        converted = dict(
            slice_start=val.start, slice_step=val.step, slice_stop=val.stop
        )
        return converted
    val, _ = json_friendly(val)
    if isinstance(val, Sequence) and not isinstance(val, str):
        converted = []
        for value in val:
            converted.append(json_friendly_val(value))
        return converted
    else:
        if val.__class__.__module__ not in ("builtins", "__builtin__"):
            val = str(val)
        return val


>>>>>>> bb45a536
def convert_plots(obj: Any) -> Any:
    if is_matplotlib_typename(get_full_typename(obj)):
        tools = get_module(
            "plotly.tools",
            required=(
                "plotly is required to log interactive plots, install with: "
                "`pip install plotly` or convert the plot to an image with `wandb.Image(plt)`"
            ),
        )
        obj = tools.mpl_to_plotly(obj)

    if is_plotly_typename(get_full_typename(obj)):
        return {"_type": "plotly", "plot": obj.to_plotly_json()}
    else:
        return obj


def launch_browser(attempt_launch_browser: bool = True) -> bool:
    """Decide if we should launch a browser"""
    _display_variables = ["DISPLAY", "WAYLAND_DISPLAY", "MIR_SOCKET"]
    _webbrowser_names_blocklist = ["www-browser", "lynx", "links", "elinks", "w3m"]

    import webbrowser

    launch_browser = attempt_launch_browser
    if launch_browser:
        if "linux" in sys.platform and not any(
            os.getenv(var) for var in _display_variables
        ):
            launch_browser = False
        try:
            browser = webbrowser.get()
            if hasattr(browser, "name") and browser.name in _webbrowser_names_blocklist:
                launch_browser = False
        except webbrowser.Error:
            launch_browser = False

    return launch_browser


def generate_id(length: int = 8) -> str:
    # ~3t run ids (36**8)
    run_gen = shortuuid.ShortUUID(alphabet=list("0123456789abcdefghijklmnopqrstuvwxyz"))
    return str(run_gen.random(length))


def parse_tfjob_config() -> Any:
    """Attempts to parse TFJob config, returning False if it can't find it"""
    if os.getenv("TF_CONFIG"):
        try:
            return json.loads(os.environ["TF_CONFIG"])
        except ValueError:
            return False
    else:
        return False


def mkdir_exists_ok(path: str) -> bool:
    try:
        os.makedirs(path)
        return True
    except OSError as exc:
        if exc.errno == errno.EEXIST and os.path.isdir(path):
            return False
        else:
            raise


def no_retry_4xx(e: Exception) -> bool:
    if not isinstance(e, requests.HTTPError):
        return True
    if not (400 <= e.response.status_code < 500) or e.response.status_code == 429:
        return True
    body = json.loads(e.response.content)
    raise UsageError(body["errors"][0]["message"])


def no_retry_auth(e: Any) -> bool:
    if hasattr(e, "exception"):
        e = e.exception
    if not isinstance(e, requests.HTTPError):
        return True
    if e.response is None:
        return True
    # Don't retry bad request errors; raise immediately
    if e.response.status_code in (400, 409):
        return False
    # Retry all non-forbidden/unauthorized/not-found errors.
    if e.response.status_code not in (401, 403, 404):
        return True
    # Crash w/message on forbidden/unauthorized errors.
    if e.response.status_code == 401:
        raise CommError("Invalid or missing api_key. Run `wandb login`")
    elif wandb.run:
        raise CommError(f"Permission denied to access {wandb.run.path}")
    else:
        raise CommError("Permission denied, ask the project owner to grant you access")


def check_retry_conflict(e: Any) -> Optional[bool]:
    """Check if the exception is a conflict type so it can be retried.

    Returns:
        True - Should retry this operation
        False - Should not retry this operation
        None - No decision, let someone else decide
    """
    if hasattr(e, "exception"):
        e = e.exception
    if isinstance(e, requests.HTTPError) and e.response is not None:
        if e.response.status_code == 409:
            return True
    return None


def check_retry_conflict_or_gone(e: Any) -> Optional[bool]:
    """Check if the exception is a conflict or gone type so it can be retried or not.

    Returns:
        True - Should retry this operation
        False - Should not retry this operation
        None - No decision, let someone else decide
    """
    if hasattr(e, "exception"):
        e = e.exception
    if isinstance(e, requests.HTTPError) and e.response is not None:
        if e.response.status_code == 409:
            return True
        if e.response.status_code == 410:
            return False
    return None


def make_check_retry_fn(
    fallback_retry_fn: CheckRetryFnType,
    check_fn: Callable[[Exception], Optional[bool]],
    check_timedelta: Optional[timedelta] = None,
) -> CheckRetryFnType:
    """Return a check_retry_fn which can be used by lib.Retry().

    Arguments:
        fallback_fn: Use this function if check_fn didn't decide if a retry should happen.
        check_fn: Function which returns bool if retry should happen or None if unsure.
        check_timedelta: Optional retry timeout if we check_fn matches the exception
    """

    def check_retry_fn(e: Exception) -> Union[bool, timedelta]:
        check = check_fn(e)
        if check is None:
            return fallback_retry_fn(e)
        if check is False:
            return False
        if check_timedelta:
            return check_timedelta
        return True

    return check_retry_fn


def find_runner(program: str) -> Union[None, list, List[str]]:
    """Return a command that will run program.

    Arguments:
        program: The string name of the program to try to run.
    Returns:
        commandline list of strings to run the program (eg. with subprocess.call()) or None
    """
    if os.path.isfile(program) and not os.access(program, os.X_OK):
        # program is a path to a non-executable file
        try:
            opened = open(program)
        except OSError:  # PermissionError doesn't exist in 2.7
            return None
        first_line = opened.readline().strip()
        if first_line.startswith("#!"):
            return shlex.split(first_line[2:])
        if program.endswith(".py"):
            return [sys.executable]
    return None


def downsample(values: Sequence, target_length: int) -> list:
    """Downsamples 1d values to target_length, including start and end.

    Algorithm just rounds index down.

    Values can be any sequence, including a generator.
    """
    if not target_length > 1:
        raise UsageError("target_length must be > 1")
    values = list(values)
    if len(values) < target_length:
        return values
    ratio = float(len(values) - 1) / (target_length - 1)
    result = []
    for i in range(target_length):
        result.append(values[int(i * ratio)])
    return result


def has_num(dictionary: Mapping, key: Any) -> bool:
    return key in dictionary and isinstance(dictionary[key], numbers.Number)


def md5_file(path: str) -> B64MD5:
    hash_md5 = hashlib.md5()
    with open(path, "rb") as f:
        for chunk in iter(lambda: f.read(4096), b""):
            hash_md5.update(chunk)
    return B64MD5(base64.b64encode(hash_md5.digest()).decode("ascii"))


def get_log_file_path() -> str:
    """Log file path used in error messages.

    It would probably be better if this pointed to a log file in a
    run directory.
    """
    # TODO(jhr, cvp): refactor
    if wandb.run is not None:
        return wandb.run._settings.log_internal
    return os.path.join("wandb", "debug-internal.log")


def docker_image_regex(image: str) -> Any:
    """regex for valid docker image names"""
    if image:
        return re.match(
            r"^(?:(?=[^:\/]{1,253})(?!-)[a-zA-Z0-9-]{1,63}(?<!-)(?:\.(?!-)[a-zA-Z0-9-]{1,63}(?<!-))*(?::[0-9]{1,5})?/)?((?![._-])(?:[a-z0-9._-]*)(?<![._-])(?:/(?![._-])[a-z0-9._-]*(?<![._-]))*)(?::(?![.-])[a-zA-Z0-9_.-]{1,128})?$",
            image,
        )
    return None


def image_from_docker_args(args: List[str]) -> Optional[str]:
    """This scans docker run args and attempts to find the most likely docker image argument.
    If excludes any argments that start with a dash, and the argument after it if it isn't a boolean
    switch.  This can be improved, we currently fallback gracefully when this fails.
    """
    bool_args = [
        "-t",
        "--tty",
        "--rm",
        "--privileged",
        "--oom-kill-disable",
        "--no-healthcheck",
        "-i",
        "--interactive",
        "--init",
        "--help",
        "--detach",
        "-d",
        "--sig-proxy",
        "-it",
        "-itd",
    ]
    last_flag = -2
    last_arg = ""
    possible_images = []
    if len(args) > 0 and args[0] == "run":
        args.pop(0)
    for i, arg in enumerate(args):
        if arg.startswith("-"):
            last_flag = i
            last_arg = arg
        elif "@sha256:" in arg:
            # Because our regex doesn't match digests
            possible_images.append(arg)
        elif docker_image_regex(arg):
            if last_flag == i - 2:
                possible_images.append(arg)
            elif "=" in last_arg:
                possible_images.append(arg)
            elif last_arg in bool_args and last_flag == i - 1:
                possible_images.append(arg)
    most_likely = None
    for img in possible_images:
        if ":" in img or "@" in img or "/" in img:
            most_likely = img
            break
    if most_likely is None and len(possible_images) > 0:
        most_likely = possible_images[0]
    return most_likely


def load_yaml(file: Any) -> Any:
    return yaml.safe_load(file)


def image_id_from_k8s() -> Optional[str]:
    """Pings the k8s metadata service for the image id.  Specify the
    KUBERNETES_NAMESPACE environment variable if your pods are not in
    the default namespace:

    - name: KUBERNETES_NAMESPACE
      valueFrom:
        fieldRef:
          fieldPath: metadata.namespace
    """
    token_path = "/var/run/secrets/kubernetes.io/serviceaccount/token"
    if os.path.exists(token_path):
        k8s_server = "https://{}:{}/api/v1/namespaces/{}/pods/{}".format(
            os.getenv("KUBERNETES_SERVICE_HOST"),
            os.getenv("KUBERNETES_PORT_443_TCP_PORT"),
            os.getenv("KUBERNETES_NAMESPACE", "default"),
            os.getenv("HOSTNAME"),
        )
        try:
            res = requests.get(
                k8s_server,
                verify="/var/run/secrets/kubernetes.io/serviceaccount/ca.crt",
                timeout=3,
                headers={"Authorization": f"Bearer {open(token_path).read()}"},
            )
            res.raise_for_status()
        except requests.RequestException:
            return None
        try:
            return str(  # noqa: B005
                res.json()["status"]["containerStatuses"][0]["imageID"]
            ).strip("docker-pullable://")
        except (ValueError, KeyError, IndexError):
            logger.exception("Error checking kubernetes for image id")
            return None
    return None


def async_call(target: Callable, timeout: Optional[int] = None) -> Callable:
    """Accepts a method and optional timeout.
    Returns a new method that will call the original with any args, waiting for upto timeout seconds.
    This new method blocks on the original and returns the result or None
    if timeout was reached, along with the thread.
    You can check thread.is_alive() to determine if a timeout was reached.
    If an exception is thrown in the thread, we reraise it.
    """
    q: "queue.Queue" = queue.Queue()

    def wrapped_target(q: "queue.Queue", *args: Any, **kwargs: Any) -> Any:
        try:
            q.put(target(*args, **kwargs))
        except Exception as e:
            q.put(e)

    def wrapper(
        *args: Any, **kwargs: Any
    ) -> Union[Tuple[Exception, "threading.Thread"], Tuple[None, "threading.Thread"]]:
        thread = threading.Thread(
            target=wrapped_target, args=(q,) + args, kwargs=kwargs
        )
        thread.daemon = True
        thread.start()
        try:
            result = q.get(True, timeout)
            if isinstance(result, Exception):
                raise result.with_traceback(sys.exc_info()[2])
            return result, thread
        except queue.Empty:
            return None, thread

    return wrapper


def read_many_from_queue(
    q: "queue.Queue", max_items: int, queue_timeout: Union[int, float]
) -> list:
    try:
        item = q.get(True, queue_timeout)
    except queue.Empty:
        return []
    items = [item]
    for _ in range(max_items):
        try:
            item = q.get_nowait()
        except queue.Empty:
            return items
        items.append(item)
    return items


def stopwatch_now() -> float:
    """Get a time value for interval comparisons

    When possible it is a monotonic clock to prevent backwards time issues.
    """
    return time.monotonic()


def class_colors(class_count: int) -> List[List[int]]:
    # make class 0 black, and the rest equally spaced fully saturated hues
    return [[0, 0, 0]] + [
        colorsys.hsv_to_rgb(i / (class_count - 1.0), 1.0, 1.0)  # type: ignore
        for i in range(class_count - 1)
    ]


def _prompt_choice(
    input_timeout: Optional[int] = None,
    jupyter: bool = False,
) -> str:
    input_fn: Callable = input
    prompt = term.LOG_STRING
    if input_timeout is not None:
        # delayed import to mitigate risk of timed_input complexity
        from wandb.sdk.lib import timed_input

        input_fn = functools.partial(timed_input.timed_input, timeout=input_timeout)
        # timed_input doesnt handle enhanced prompts
        if platform.system() == "Windows":
            prompt = "wandb"

    text = f"{prompt}: Enter your choice: "
    if input_fn == input:
        choice = input_fn(text)
    else:
        choice = input_fn(text, jupyter=jupyter)
    return choice  # type: ignore


def prompt_choices(
    choices: Sequence[str],
    input_timeout: Optional[int] = None,
    jupyter: bool = False,
) -> str:
    """Allow a user to choose from a list of options"""
    for i, choice in enumerate(choices):
        wandb.termlog(f"({i+1}) {choice}")

    idx = -1
    while idx < 0 or idx > len(choices) - 1:
        choice = _prompt_choice(input_timeout=input_timeout, jupyter=jupyter)
        if not choice:
            continue
        idx = -1
        try:
            idx = int(choice) - 1
        except ValueError:
            pass
        if idx < 0 or idx > len(choices) - 1:
            wandb.termwarn("Invalid choice")
    result = choices[idx]
    wandb.termlog(f"You chose '{result}'")
    return result


def guess_data_type(shape: Sequence[int], risky: bool = False) -> Optional[str]:
    """Infer the type of data based on the shape of the tensors

    Arguments:
        shape (Sequence[int]): The shape of the data
        risky(bool): some guesses are more likely to be wrong.
    """
    # (samples,) or (samples,logits)
    if len(shape) in (1, 2):
        return "label"
    # Assume image mask like fashion mnist: (no color channel)
    # This is risky because RNNs often have 3 dim tensors: batch, time, channels
    if risky and len(shape) == 3:
        return "image"
    if len(shape) == 4:
        if shape[-1] in (1, 3, 4):
            # (samples, height, width, Y \ RGB \ RGBA)
            return "image"
        else:
            # (samples, height, width, logits)
            return "segmentation_mask"
    return None


def download_file_from_url(
    dest_path: str, source_url: str, api_key: Optional[str] = None
) -> None:
    response = requests.get(source_url, auth=("api", api_key), stream=True, timeout=5)  # type: ignore
    response.raise_for_status()

    if os.sep in dest_path:
        mkdir_exists_ok(os.path.dirname(dest_path))
    with fsync_open(dest_path, "wb") as file:
        for data in response.iter_content(chunk_size=1024):
            file.write(data)


def isatty(ob: IO) -> bool:
    return hasattr(ob, "isatty") and ob.isatty()


def to_human_size(size: int, units: Optional[List[Tuple[str, Any]]] = None) -> str:
    units = units or POW_10_BYTES
    unit, value = units[0]
    factor = round(float(size) / value, 1)
    return (
        f"{factor}{unit}"
        if factor < 1024 or len(units) == 1
        else to_human_size(size, units[1:])
    )


def from_human_size(size: str, units: Optional[List[Tuple[str, Any]]] = None) -> int:
    units = units or POW_10_BYTES
    units_dict = {unit.upper(): value for (unit, value) in units}
    regex = re.compile(
        r"(\d+\.?\d*)\s*({})?".format("|".join(units_dict.keys())), re.IGNORECASE
    )
    match = re.match(regex, size)
    if not match:
        raise ValueError("size must be of the form `10`, `10B` or `10 B`.")
    factor, unit = (
        float(match.group(1)),
        units_dict[match.group(2).upper()] if match.group(2) else 1,
    )
    return int(factor * unit)


def auto_project_name(program: Optional[str]) -> str:
    # if we're in git, set project name to git repo name + relative path within repo
    root_dir = wandb.wandb_sdk.lib.git.GitRepo().root_dir
    if root_dir is None:
        return "uncategorized"
    # On windows, GitRepo returns paths in unix style, but os.path is windows
    # style. Coerce here.
    root_dir = to_native_slash_path(root_dir)
    repo_name = os.path.basename(root_dir)
    if program is None:
        return str(repo_name)
    if not os.path.isabs(program):
        program = os.path.join(os.curdir, program)
    prog_dir = os.path.dirname(os.path.abspath(program))
    if not prog_dir.startswith(root_dir):
        return str(repo_name)
    project = repo_name
    sub_path = os.path.relpath(prog_dir, root_dir)
    if sub_path != ".":
        project += "-" + sub_path
    return str(project.replace(os.sep, "_"))


def parse_sweep_id(parts_dict: dict) -> Optional[str]:
    """In place parse sweep path from parts dict.

    Arguments:
        parts_dict (dict): dict(entity=,project=,name=).  Modifies dict inplace.

    Returns:
        None or str if there is an error
    """

    entity = None
    project = None
    sweep_id = parts_dict.get("name")
    if not isinstance(sweep_id, str):
        return "Expected string sweep_id"

    sweep_split = sweep_id.split("/")
    if len(sweep_split) == 1:
        pass
    elif len(sweep_split) == 2:
        split_project, sweep_id = sweep_split
        project = split_project or project
    elif len(sweep_split) == 3:
        split_entity, split_project, sweep_id = sweep_split
        project = split_project or project
        entity = split_entity or entity
    else:
        return (
            "Expected sweep_id in form of sweep, project/sweep, or entity/project/sweep"
        )
    parts_dict.update(dict(name=sweep_id, project=project, entity=entity))
    return None


def to_forward_slash_path(path: str) -> LogicalFilePathStr:
    if platform.system() == "Windows":
        path = path.replace("\\", "/")
    return LogicalFilePathStr(path)


def to_native_slash_path(path: str) -> FilePathStr:
    return FilePathStr(path.replace("/", os.sep))


def bytes_to_hex(bytestr: Union[str, bytes]) -> str:
    return codecs.getencoder("hex")(bytestr)[0].decode("ascii")  # type: ignore


def check_and_warn_old(files: List[str]) -> bool:
    if "wandb-metadata.json" in files:
        wandb.termwarn("These runs were logged with a previous version of wandb.")
        wandb.termwarn(
            "Run pip install wandb<0.10.0 to get the old library and sync your runs."
        )
        return True
    return False


class ImportMetaHook:
    def __init__(self) -> None:
        self.modules: Dict[str, ModuleType] = dict()
        self.on_import: Dict[str, list] = dict()

    def add(self, fullname: str, on_import: Callable) -> None:
        self.on_import.setdefault(fullname, []).append(on_import)

    def install(self) -> None:
        sys.meta_path.insert(0, self)  # type: ignore

    def uninstall(self) -> None:
        sys.meta_path.remove(self)  # type: ignore

    def find_module(
        self, fullname: str, path: Optional[str] = None
    ) -> Optional["ImportMetaHook"]:
        if fullname in self.on_import:
            return self
        return None

    def load_module(self, fullname: str) -> ModuleType:
        self.uninstall()
        mod = importlib.import_module(fullname)
        self.install()
        self.modules[fullname] = mod
        on_imports = self.on_import.get(fullname)
        if on_imports:
            for f in on_imports:
                f()
        return mod

    def get_modules(self) -> Tuple[str, ...]:
        return tuple(self.modules)

    def get_module(self, module: str) -> ModuleType:
        return self.modules[module]


_import_hook: Optional[ImportMetaHook] = None


def add_import_hook(fullname: str, on_import: Callable) -> None:
    global _import_hook
    if _import_hook is None:
        _import_hook = ImportMetaHook()
        _import_hook.install()
    _import_hook.add(fullname, on_import)


def b64_to_hex_id(id_string: Any) -> str:
    return binascii.hexlify(base64.standard_b64decode(str(id_string))).decode("utf-8")


def hex_to_b64_id(encoded_string: Union[str, bytes]) -> str:
    return base64.standard_b64encode(binascii.unhexlify(encoded_string)).decode("utf-8")


def host_from_path(path: Optional[str]) -> str:
    """returns the host of the path"""
    url = urllib.parse.urlparse(path)
    return str(url.netloc)


def uri_from_path(path: Optional[str]) -> str:
    """returns the URI of the path"""
    url = urllib.parse.urlparse(path)
    uri = url.path if url.path[0] != "/" else url.path[1:]
    return str(uri)


def is_unicode_safe(stream: TextIO) -> bool:
    """returns true if the stream supports UTF-8"""
    encoding = getattr(stream, "encoding", None)
    return encoding.lower() in {"utf-8", "utf_8"} if encoding else False


def _has_internet() -> bool:
    """Attempts to open a DNS connection to Googles root servers"""
    try:
        s = socket.create_connection(("8.8.8.8", 53), 0.5)
        s.close()
        return True
    except OSError:
        return False


def rand_alphanumeric(length: int = 8, rand: Optional[ModuleType] = None) -> str:
    rand = rand or random
    return "".join(rand.choice("0123456789ABCDEF") for _ in range(length))


@contextlib.contextmanager
def fsync_open(
    path: Union[pathlib.Path, str], mode: str = "w", encoding: Optional[str] = None
) -> Generator[IO[Any], None, None]:
    """
    Opens a path for I/O, guaranteeing that the file is flushed and
    fsynced when the file's context expires.
    """
    with open(path, mode, encoding=encoding) as f:
        yield f

        f.flush()
        os.fsync(f.fileno())


def _is_kaggle() -> bool:
    return (
        os.getenv("KAGGLE_KERNEL_RUN_TYPE") is not None
        or "kaggle_environments" in sys.modules  # noqa: W503
    )


def _is_likely_kaggle() -> bool:
    # Telemetry to mark first runs from Kagglers.
    return (
        _is_kaggle()
        or os.path.exists(
            os.path.expanduser(os.path.join("~", ".kaggle", "kaggle.json"))
        )
        or "kaggle" in sys.modules
    )


def _is_databricks() -> bool:
    # check if we are running inside a databricks notebook by
    # inspecting sys.modules, searching for dbutils and verifying that
    # it has the appropriate structure

    if "dbutils" in sys.modules:
        dbutils = sys.modules["dbutils"]
        if hasattr(dbutils, "shell"):
            shell = dbutils.shell
            if hasattr(shell, "sc"):
                sc = shell.sc
                if hasattr(sc, "appName"):
                    return bool(sc.appName == "Databricks Shell")
    return False


def _is_py_path(path: str) -> bool:
    return path.endswith(".py")


def sweep_config_err_text_from_jsonschema_violations(violations: List[str]) -> str:
    """Consolidate violation strings from wandb/sweeps describing the ways in which a
    sweep config violates the allowed schema as a single string.

    Parameters
    ----------
    violations: list of str
        The warnings to render.

    Returns
    -------
    violation: str
        The consolidated violation text.

    """

    violation_base = (
        "Malformed sweep config detected! This may cause your sweep to behave in unexpected ways.\n"
        "To avoid this, please fix the sweep config schema violations below:"
    )

    for i, warning in enumerate(violations):
        violations[i] = f"  Violation {i + 1}. {warning}"
    violation = "\n".join([violation_base] + violations)

    return violation


def handle_sweep_config_violations(warnings: List[str]) -> None:
    """Render warnings from gorilla describing the ways in which a
    sweep config violates the allowed schema as terminal warnings.

    Parameters
    ----------
    warnings: list of str
        The warnings to render.
    """

    warning = sweep_config_err_text_from_jsonschema_violations(warnings)
    if len(warnings) > 0:
        term.termwarn(warning)


def _log_thread_stacks() -> None:
    """Log all threads, useful for debugging."""

    thread_map = {t.ident: t.name for t in threading.enumerate()}

    for thread_id, frame in sys._current_frames().items():
        logger.info(
            f"\n--- Stack for thread {thread_id} {thread_map.get(thread_id, 'unknown')} ---"
        )
        for filename, lineno, name, line in traceback.extract_stack(frame):
            logger.info(f'  File: "{filename}", line {lineno}, in {name}')
            if line:
                logger.info(f"  Line: {line}")


def check_windows_valid_filename(path: Union[int, str]) -> bool:
    return not bool(re.search(RE_WINFNAMES, path))  # type: ignore


def artifact_to_json(
    artifact: Union["wandb.sdk.wandb_artifacts.Artifact", "wandb.apis.public.Artifact"]
) -> dict:
    # public.Artifact has the _sequence name, instances of wandb.Artifact
    # just have the name
    if hasattr(artifact, "_sequence_name"):
        sequence_name = artifact._sequence_name
    else:
        sequence_name = artifact.name.split(":")[0]

    return {
        "_type": "artifactVersion",
        "_version": "v0",
        "id": artifact.id,
        "version": artifact.version,
        "sequenceName": sequence_name,
        "usedAs": artifact._use_as,
    }


def check_dict_contains_nested_artifact(d: dict, nested: bool = False) -> bool:
    for item in d.values():
        if isinstance(item, dict):
            contains_artifacts = check_dict_contains_nested_artifact(item, True)
            if contains_artifacts:
                return True
        elif (
            isinstance(item, wandb.Artifact)
            or isinstance(item, wandb.apis.public.Artifact)
            or _is_artifact_string(item)
        ) and nested:
            return True
    return False


def load_json_yaml_dict(config: str) -> Any:
    ext = os.path.splitext(config)[-1]
    if ext == ".json":
        with open(config) as f:
            return json.load(f)
    elif ext == ".yaml":
        with open(config) as f:
            return yaml.safe_load(f)
    else:
        try:
            return json.loads(config)
        except ValueError:
            return None


def _parse_entity_project_item(path: str) -> tuple:
    """Parses paths with the following formats: {item}, {project}/{item}, & {entity}/{project}/{item}.

    Args:
        path: `str`, input path; must be between 0 and 3 in length.

    Returns:
        tuple of length 3 - (item, project, entity)

    Example:
        alias, project, entity = _parse_entity_project_item("myproj/mymodel:best")

        assert entity   == ""
        assert project  == "myproj"
        assert alias    == "mymodel:best"

    """
    words = path.split("/")
    if len(words) > 3:
        raise ValueError(
            "Invalid path: must be str the form {item}, {project}/{item}, or {entity}/{project}/{item}"
        )
    padded_words = [""] * (3 - len(words)) + words
    return tuple(reversed(padded_words))


def _resolve_aliases(aliases: Optional[Union[str, List[str]]]) -> List[str]:
    """Takes in `aliases` which can be None, str, or List[str] and returns List[str].
    Ensures that "latest" is always present in the returned list.

    Args:
        aliases: `Optional[Union[str, List[str]]]`

    Returns:
        List[str], with "latest" always present.

    Example:
        aliases = _resolve_aliases(["best", "dev"])
        assert aliases == ["best", "dev", "latest"]

        aliases = _resolve_aliases("boom")
        assert aliases == ["boom", "latest"]

    """
    if aliases is None:
        aliases = []

    if not any(map(lambda x: isinstance(aliases, x), [str, list])):
        raise ValueError("`aliases` must either be None or of type str or list")

    if isinstance(aliases, str):
        aliases = [aliases]

    if "latest" not in aliases:
        aliases.append("latest")

    return aliases


def _is_artifact_object(v: Any) -> bool:
    return isinstance(v, wandb.Artifact) or isinstance(v, wandb.apis.public.Artifact)


def _is_artifact_string(v: Any) -> bool:
    return isinstance(v, str) and v.startswith("wandb-artifact://")


def _is_artifact_version_weave_dict(v: Any) -> bool:
    return isinstance(v, dict) and v.get("_type") == "artifactVersion"


def _is_artifact_representation(v: Any) -> bool:
    return (
        _is_artifact_object(v)
        or _is_artifact_string(v)
        or _is_artifact_version_weave_dict(v)
    )


def parse_artifact_string(v: str) -> Tuple[str, Optional[str], bool]:
    if not v.startswith("wandb-artifact://"):
        raise ValueError(f"Invalid artifact string: {v}")
    parsed_v = v[len("wandb-artifact://") :]
    base_uri = None
    url_info = urllib.parse.urlparse(parsed_v)
    if url_info.scheme != "":
        base_uri = f"{url_info.scheme}://{url_info.netloc}"
        parts = url_info.path.split("/")[1:]
    else:
        parts = parsed_v.split("/")
    if parts[0] == "_id":
        # for now can't fetch paths but this will be supported in the future
        # when we allow passing typed media objects, this can be extended
        # to include paths
        return parts[1], base_uri, True

    if len(parts) < 3:
        raise ValueError(f"Invalid artifact string: {v}")

    # for now can't fetch paths but this will be supported in the future
    # when we allow passing typed media objects, this can be extended
    # to include paths
    entity, project, name_and_alias_or_version = parts[:3]
    return f"{entity}/{project}/{name_and_alias_or_version}", base_uri, False


def _get_max_cli_version() -> Union[str, None]:
    max_cli_version = wandb.api.max_cli_version()
    return str(max_cli_version) if max_cli_version is not None else None


def _is_offline() -> bool:
    return (  # type: ignore[no-any-return]
        wandb.run is not None and wandb.run.settings._offline
    ) or wandb.setup().settings._offline


def ensure_text(
    string: Union[str, bytes], encoding: str = "utf-8", errors: str = "strict"
) -> str:
    """Coerce s to str."""
    if isinstance(string, bytes):
        return string.decode(encoding, errors)
    elif isinstance(string, str):
        return string
    else:
        raise TypeError(f"not expecting type '{type(string)}'")


def make_artifact_name_safe(name: str) -> str:
    """Make an artifact name safe for use in artifacts"""
    # artifact names may only contain alphanumeric characters, dashes, underscores, and dots.
    return re.sub(r"[^a-zA-Z0-9_\-.]", "_", name)


def make_docker_image_name_safe(name: str) -> str:
    """Make a docker image name safe for use in artifacts"""
    safe_chars = RE_DOCKER_IMAGE_NAME_CHARS.sub("__", name.lower())
    deduped = RE_DOCKER_IMAGE_NAME_SEPARATOR_REPEAT.sub("__", safe_chars)
    trimmed_start = RE_DOCKER_IMAGE_NAME_SEPARATOR_START.sub("", deduped)
    trimmed = RE_DOCKER_IMAGE_NAME_SEPARATOR_END.sub("", trimmed_start)
    return trimmed if trimmed else "image"


def merge_dicts(source: Dict[str, Any], destination: Dict[str, Any]) -> Dict[str, Any]:
    """
    Recursively merge two dictionaries.
    """
    for key, value in source.items():
        if isinstance(value, dict):
            # get node or create one
            node = destination.setdefault(key, {})
            merge_dicts(value, node)
        else:
            if isinstance(value, list):
                if key in destination:
                    destination[key].extend(value)
                else:
                    destination[key] = value
            else:
                destination[key] = value
    return destination<|MERGE_RESOLUTION|>--- conflicted
+++ resolved
@@ -638,161 +638,6 @@
     return any(len(ax.images) > 0 for ax in obj.axes)
 
 
-<<<<<<< HEAD
-=======
-def _numpy_generic_convert(obj: Any) -> Any:
-    obj = obj.item()
-    if isinstance(obj, float) and math.isnan(obj):
-        obj = None
-    elif isinstance(obj, np.generic) and (
-        obj.dtype.kind == "f" or obj.dtype == "bfloat16"
-    ):
-        # obj is a numpy float with precision greater than that of native python float
-        # (i.e., float96 or float128) or it is of custom type such as bfloat16.
-        # in these cases, obj.item() does not return a native
-        # python float (in the first case - to avoid loss of precision,
-        # so we need to explicitly cast this down to a 64bit float)
-        obj = float(obj)
-    return obj
-
-
-def _find_all_matching_keys(
-    d: Dict,
-    match_fn: Callable[[Any], bool],
-    visited: Optional[Set[int]] = None,
-    key_path: Tuple[Any, ...] = (),
-) -> Generator[Tuple[Tuple[Any, ...], Any], None, None]:
-    """Recursively find all keys that satisfies a match function.
-
-    Args:
-       d: The dict to search.
-       match_fn: The function to determine if the key is a match.
-       visited: Keep track of visited nodes so we dont recurse forever.
-       key_path: Keep track of all the keys to get to the current node.
-    Yields:
-       (key_path, key): The location where the key was found, and the key
-    """
-
-    if visited is None:
-        visited = set()
-    me = id(d)
-    if me not in visited:
-        visited.add(me)
-        for key, value in d.items():
-            if match_fn(key):
-                yield key_path, key
-            if isinstance(value, dict):
-                yield from _find_all_matching_keys(
-                    value,
-                    match_fn,
-                    visited=visited,
-                    key_path=tuple(list(key_path) + [key]),
-                )
-
-
-def _sanitize_numpy_keys(d: Dict) -> Tuple[Dict, bool]:
-    np_keys = list(_find_all_matching_keys(d, lambda k: isinstance(k, np.generic)))
-    if not np_keys:
-        return d, False
-    for key_path, key in np_keys:
-        ptr = d
-        for k in key_path:
-            ptr = ptr[k]
-        ptr[_numpy_generic_convert(key)] = ptr.pop(key)
-    return d, True
-
-
-def json_friendly(  # noqa: C901
-    obj: Any,
-) -> Union[Tuple[Any, bool], Tuple[Union[None, str, float], bool]]:  # noqa: C901
-    """Convert an object into something that's more becoming of JSON"""
-    converted = True
-    typename = get_full_typename(obj)
-
-    if is_tf_eager_tensor_typename(typename):
-        obj = obj.numpy()
-    elif is_tf_tensor_typename(typename):
-        try:
-            obj = obj.eval()
-        except RuntimeError:
-            obj = obj.numpy()
-    elif is_pytorch_tensor_typename(typename) or is_fastai_tensor_typename(typename):
-        try:
-            if obj.requires_grad:
-                obj = obj.detach()
-        except AttributeError:
-            pass  # before 0.4 is only present on variables
-
-        try:
-            obj = obj.data
-        except RuntimeError:
-            pass  # happens for Tensors before 0.4
-
-        if obj.size():
-            obj = obj.cpu().detach().numpy()
-        else:
-            return obj.item(), True
-    elif is_jax_tensor_typename(typename):
-        obj = get_jax_tensor(obj)
-
-    if is_numpy_array(obj):
-        if obj.size == 1:
-            obj = obj.flatten()[0]
-        elif obj.size <= 32:
-            obj = obj.tolist()
-    elif np and isinstance(obj, np.generic):
-        obj = _numpy_generic_convert(obj)
-    elif isinstance(obj, bytes):
-        obj = obj.decode("utf-8")
-    elif isinstance(obj, (datetime, date)):
-        obj = obj.isoformat()
-    elif callable(obj):
-        obj = (
-            f"{obj.__module__}.{obj.__qualname__}"
-            if hasattr(obj, "__qualname__") and hasattr(obj, "__module__")
-            else str(obj)
-        )
-    elif isinstance(obj, float) and math.isnan(obj):
-        obj = None
-    elif isinstance(obj, dict) and np:
-        obj, converted = _sanitize_numpy_keys(obj)
-    else:
-        converted = False
-    if getsizeof(obj) > VALUE_BYTES_LIMIT:
-        wandb.termwarn(
-            "Serializing object of type {} that is {} bytes".format(
-                type(obj).__name__, getsizeof(obj)
-            )
-        )
-    return obj, converted
-
-
-def json_friendly_val(val: Any) -> Any:
-    """Make any value (including dict, slice, sequence, etc) JSON friendly"""
-    converted: Union[dict, list]
-    if isinstance(val, dict):
-        converted = {}
-        for key, value in val.items():
-            converted[key] = json_friendly_val(value)
-        return converted
-    if isinstance(val, slice):
-        converted = dict(
-            slice_start=val.start, slice_step=val.step, slice_stop=val.stop
-        )
-        return converted
-    val, _ = json_friendly(val)
-    if isinstance(val, Sequence) and not isinstance(val, str):
-        converted = []
-        for value in val:
-            converted.append(json_friendly_val(value))
-        return converted
-    else:
-        if val.__class__.__module__ not in ("builtins", "__builtin__"):
-            val = str(val)
-        return val
-
-
->>>>>>> bb45a536
 def convert_plots(obj: Any) -> Any:
     if is_matplotlib_typename(get_full_typename(obj)):
         tools = get_module(
