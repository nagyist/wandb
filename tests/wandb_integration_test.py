"""These test the full stack by launching a real backend server.  You won't get
credit for coverage of the backend logic in these tests.  See test_sender.py for testing
specific backend logic, or wandb_test.py for testing frontend logic.

Be sure to use `test_settings` or an isolated directory
"""
# from wandb.filesync.dir_watcher import PolicyLive
<<<<<<< HEAD
from unittest.mock import Mock
import glob
from wandb.filesync.dir_watcher import PolicyLive, PolicyEnd, PolicyNow
=======
from wandb.filesync.dir_watcher import PolicyLive
>>>>>>> dfe8a3de
import wandb

# from wandb.filesync.dir_watcher import PolicyLive
# from wandb.sdk.internal.sender.wandb.filesync.dir_watcher import PolicyLive
import pytest
import json
import platform
import subprocess
import os
import sys
import shutil
from .utils import fixture_open
import sys
import six
import time

try:
    from unittest import mock
except ImportError:  # TODO: this is only for python2
    import mock


# Conditional imports of the reload function based on version
if sys.version_info.major == 2:
    reloadFn = reload  # noqa: F821
else:
    if sys.version_info.minor >= 4:
        import importlib

        reloadFn = importlib.reload
    else:
        import imp

        reloadFn = imp.reload


# TODO: better debugging, if the backend process fails to start we currently
# don't get any debug information even in the internal logs.  For now I'm writing
# logs from all tests that use test_settings to tests/logs/TEST_NAME.  If you're
# having tests just hang forever, I suggest running test/test_sender to see backend
# errors until we ensure we propogate the errors up.


def test_resume_allow_success(live_mock_server, test_settings):
    res = live_mock_server.set_ctx({"resume": True})
    print("CTX AFTER UPDATE", res)
    print("GET RIGHT AWAY", live_mock_server.get_ctx())
    wandb.init(reinit=True, resume="allow", settings=test_settings)
    wandb.log({"acc": 10})
    wandb.join()
    server_ctx = live_mock_server.get_ctx()
    print("CTX", server_ctx)
    first_stream_hist = server_ctx["file_stream"][0]["files"]["wandb-history.jsonl"]
    print(first_stream_hist)
    assert first_stream_hist["offset"] == 15
    assert json.loads(first_stream_hist["content"][0])["_step"] == 16
    # TODO: test _runtime offset setting
    # TODO: why no event stream?
    # assert first_stream['files']['wandb-events.jsonl'] == {
    #    'content': ['{"acc": 10, "_step": 15}'], 'offset': 0
    # }


@pytest.mark.skipif(
    platform.system() == "Windows", reason="File syncing is somewhat busted in windows"
)
# TODO: Sometimes wandb-summary.json didn't exists, other times requirements.txt in windows
def test_parallel_runs(request, live_mock_server, test_settings, test_name):
    with open("train.py", "w") as f:
        f.write(fixture_open("train.py").read())
    p1 = subprocess.Popen(["python", "train.py"], env=os.environ)
    p2 = subprocess.Popen(["python", "train.py"], env=os.environ)
    exit_codes = [p.wait() for p in (p1, p2)]
    assert exit_codes == [0, 0]
    num_runs = 0
    # Assert we've stored 2 runs worth of files
    # TODO: not confirming output.log because it is missing sometimes likely due to a BUG
    # TODO: code saving sometimes doesnt work?
    files_sorted = sorted(
        [
            "config.yaml",
            "code/tests/logs/{}/train.py".format(test_name),
            "requirements.txt",
            "wandb-metadata.json",
            "wandb-summary.json",
        ]
    )
    for run, files in live_mock_server.get_ctx()["storage"].items():
        num_runs += 1
        print("Files from server", files)
        assert (
            sorted([f for f in files if not f.endswith(".patch") and f != "output.log"])
            == files_sorted
        )
    assert num_runs == 2


def test_resume_must_failure(live_mock_server, test_settings):
    with pytest.raises(wandb.Error) as e:
        wandb.init(reinit=True, resume="must", settings=test_settings)
    assert "resume='must' but run" in e.value.message


def test_resume_never_failure(live_mock_server, test_settings):
    # TODO: this test passes independently but fails in the suite
    live_mock_server.set_ctx({"resume": True})
    print("CTX", live_mock_server.get_ctx())
    with pytest.raises(wandb.Error) as e:
        wandb.init(reinit=True, resume="never", settings=test_settings)
    assert "resume='never' but run" in e.value.message


def test_resume_auto_success(live_mock_server, test_settings):
    run = wandb.init(reinit=True, resume=True, settings=test_settings)
    run.join()
    assert not os.path.exists(test_settings.resume_fname)


def test_resume_auto_failure(live_mock_server, test_settings):
    test_settings.run_id = None
    with open(test_settings.resume_fname, "w") as f:
        f.write(json.dumps({"run_id": "resumeme"}))
    run = wandb.init(reinit=True, resume=True, settings=test_settings)
    assert run.id == "resumeme"
    run.join(exit_code=3)
    assert os.path.exists(test_settings.resume_fname)


def test_include_exclude_config_keys(live_mock_server, test_settings):
    config = {
        "foo": 1,
        "bar": 2,
        "baz": 3,
    }
    run = wandb.init(
        reinit=True,
        resume=True,
        settings=test_settings,
        config=config,
        config_exclude_keys=("bar",),
    )

    assert run.config["foo"] == 1
    assert run.config["baz"] == 3
    assert "bar" not in run.config
    run.join()

    run = wandb.init(
        reinit=True,
        resume=True,
        settings=test_settings,
        config=config,
        config_include_keys=("bar",),
    )
    assert run.config["bar"] == 2
    assert "foo" not in run.config
    assert "baz" not in run.config
    run.join()

    with pytest.raises(wandb.errors.UsageError):
        run = wandb.init(
            reinit=True,
            resume=True,
            settings=test_settings,
            config=config,
            config_exclude_keys=("bar",),
            config_include_keys=("bar",),
        )


def test_network_fault_files(live_mock_server, test_settings):
    live_mock_server.set_ctx({"fail_storage_times": 5})
    run = wandb.init(settings=test_settings)
    run.join()
    ctx = live_mock_server.get_ctx()
    print(ctx)
    assert [
        f
        for f in sorted(ctx["storage"][run.id])
        if not f.endswith(".patch") and not f.endswith(".py")
    ] == sorted(
        [
            "wandb-metadata.json",
            "requirements.txt",
            "config.yaml",
            "wandb-summary.json",
        ]
    )


# TODO(jhr): look into why this timeout needed to be extend for windows
@pytest.mark.timeout(120)
def test_network_fault_graphql(live_mock_server, test_settings):
    # TODO: Initial login fails within 5 seconds so we fail after boot.
    run = wandb.init(settings=test_settings)
    live_mock_server.set_ctx({"fail_graphql_times": 5})
    run.join()
    ctx = live_mock_server.get_ctx()
    print(ctx)
    assert [
        f
        for f in sorted(ctx["storage"][run.id])
        if not f.endswith(".patch") and not f.endswith(".py")
    ] == sorted(
        [
            "wandb-metadata.json",
            "requirements.txt",
            "config.yaml",
            "wandb-summary.json",
        ]
    )


def _remove_dir_if_exists(path):
    """Recursively removes directory. Be careful"""
    if os.path.isdir(path):
        shutil.rmtree(path)


def test_dir_on_import(live_mock_server, test_settings):
    """Ensures that `import wandb` does not create a local storage directory"""
    default_path = os.path.join(os.getcwd(), "wandb")
    custom_env_path = os.path.join(os.getcwd(), "env_custom")

    if "WANDB_DIR" in os.environ:
        del os.environ["WANDB_DIR"]

    # Test for the base case
    _remove_dir_if_exists(default_path)
    reloadFn(wandb)
    assert not os.path.isdir(default_path), "Unexpected directory at {}".format(
        default_path
    )

    # test for the case that the env variable is set
    os.environ["WANDB_DIR"] = custom_env_path
    _remove_dir_if_exists(default_path)
    reloadFn(wandb)
    assert not os.path.isdir(default_path), "Unexpected directory at {}".format(
        default_path
    )
    assert not os.path.isdir(custom_env_path), "Unexpected directory at {}".format(
        custom_env_path
    )


def test_dir_on_init(live_mock_server, test_settings):
    """Ensures that `wandb.init()` creates the proper directory and nothing else"""
    default_path = os.path.join(os.getcwd(), "wandb")

    # Clear env if set
    if "WANDB_DIR" in os.environ:
        del os.environ["WANDB_DIR"]

    # Test for the base case
    reloadFn(wandb)
    _remove_dir_if_exists(default_path)
    run = wandb.init()
    run.join()
    assert os.path.isdir(default_path), "Expected directory at {}".format(default_path)


def test_dir_on_init_env(live_mock_server, test_settings):
    """Ensures that `wandb.init()` w/ env variable set creates the proper directory and nothing else"""
    default_path = os.path.join(os.getcwd(), "wandb")
    custom_env_path = os.path.join(os.getcwd(), "env_custom")

    # test for the case that the env variable is set
    os.environ["WANDB_DIR"] = custom_env_path
    if not os.path.isdir(custom_env_path):
        os.makedirs(custom_env_path)
    reloadFn(wandb)
    _remove_dir_if_exists(default_path)
    run = wandb.init()
    run.join()
    assert not os.path.isdir(default_path), "Unexpected directory at {}".format(
        default_path
    )
    assert os.path.isdir(custom_env_path), "Expected directory at {}".format(
        custom_env_path
    )
    # And for the duplicate-run case
    _remove_dir_if_exists(default_path)
    run = wandb.init()
    run.join()
    assert not os.path.isdir(default_path), "Unexpected directory at {}".format(
        default_path
    )
    assert os.path.isdir(custom_env_path), "Expected directory at {}".format(
        custom_env_path
    )
    del os.environ["WANDB_DIR"]


def test_dir_on_init_dir(live_mock_server, test_settings):
    """Ensures that `wandb.init(dir=DIR)` creates the proper directory and nothing else"""

    default_path = os.path.join(os.getcwd(), "wandb")
    dir_name = "dir_custom"
    custom_dir_path = os.path.join(os.getcwd(), dir_name)

    # test for the case that the dir is set
    reloadFn(wandb)
    _remove_dir_if_exists(default_path)
    if not os.path.isdir(custom_dir_path):
        os.makedirs(custom_dir_path)
    run = wandb.init(dir="./" + dir_name)
    run.join()
    assert not os.path.isdir(default_path), "Unexpected directory at {}".format(
        default_path
    )
    assert os.path.isdir(custom_dir_path), "Expected directory at {}".format(
        custom_dir_path
    )
    # And for the duplicate-run case
    _remove_dir_if_exists(default_path)
    run = wandb.init(dir="./" + dir_name)
    run.join()
    assert not os.path.isdir(default_path), "Unexpected directory at {}".format(
        default_path
    )
    assert os.path.isdir(custom_dir_path), "Expected directory at {}".format(
        custom_dir_path
    )


def test_version_upgraded(
    live_mock_server, test_settings, capsys, disable_console, restore_version
):
    wandb.__version__ = "0.10.2"
    run = wandb.init()
    run.finish()
    captured = capsys.readouterr()
    assert "is available!  To upgrade, please run:" in captured.err


def test_version_yanked(
    live_mock_server, test_settings, capsys, disable_console, restore_version
):
    wandb.__version__ = "0.10.0"
    run = wandb.init()
    run.finish()
    captured = capsys.readouterr()
    assert "WARNING wandb version 0.10.0 has been recalled" in captured.err


def test_version_retired(
    live_mock_server, test_settings, capsys, disable_console, restore_version
):
    wandb.__version__ = "0.9.99"
    run = wandb.init()
    run.finish()
    captured = capsys.readouterr()
    assert "ERROR wandb version 0.9.99 has been retired" in captured.err


<<<<<<< HEAD
def test_live_policy_file_upload(live_mock_server, test_settings, mocker):
    test_settings.update({"start_method": "thread"})

    def mock_min_size(self, size):
        return 5

    mocker.patch('wandb.filesync.dir_watcher.PolicyLive.RATE_LIMIT_SECONDS', 5)
    mocker.patch('wandb.filesync.dir_watcher.PolicyLive.min_wait_for_size', mock_min_size)

    wandb.init(settings=test_settings)
    fpath = "/tmp/saveFile"
    sent = 0
    # file created, should be uploaded
    with open(fpath, "w") as fp:
        fp.write("a" * 1000)
        fp.close()
    wandb.save(fpath, policy="live")
    # on save file is sent
    sent += os.path.getsize(fpath)
    time.sleep(5.1)
    with open(fpath, "a") as fp:
        fp.write("a" * 100000)
        fp.close()
    # 5 seconds is longer than set rate limit
    sent += os.path.getsize(fpath)
    # give watchdog time to register the change
    time.sleep(1.5)
    # file updated within modified time, should not be uploaded
    with open(fpath, "a") as fp:
        fp.write("a" * 25000)
        fp.close()
    time.sleep(5.1)
    
    # file updated outside of rate limit should be uploaded
    with open(fpath, "a") as fp:
        fp.write("a" * 100000)
        fp.close()
    sent += os.path.getsize(fpath)
    time.sleep(2)

    server_ctx = live_mock_server.get_ctx()
    print(server_ctx["file_bytes"])
    assert server_ctx["file_bytes"] - sent < 10000
=======
@pytest.mark.skip(reason="TODO: Get mocked live policy working")
def test_live_policy_file_upload(live_mock_server, test_settings, mocker):
    run = wandb.init(settings=test_settings)
    fpath = os.path.join(run.dir, "testFile")

    # time.sleep(1)
    with open(fpath, "wb") as fp:
        fp.seek(10000)
        fp.write(b"\0")
        fp.close()
    wandb.save(fpath, policy="live")
    # time.sleep(2.1)
    # with open(fpath, "w") as fp:
    #     fp.write("b" * 5000)
    #     fp.close()
    print("modifying")
    time.sleep(2.1)
    with open(fpath, "wb") as fp:
        fp.seek(100000)
        fp.write(b"\0")
    time.sleep(2.1)
    server_ctx = live_mock_server.get_ctx()
    print(server_ctx["file_bytes"])
    assert False
>>>>>>> dfe8a3de
<|MERGE_RESOLUTION|>--- conflicted
+++ resolved
@@ -4,18 +4,7 @@
 
 Be sure to use `test_settings` or an isolated directory
 """
-# from wandb.filesync.dir_watcher import PolicyLive
-<<<<<<< HEAD
-from unittest.mock import Mock
-import glob
-from wandb.filesync.dir_watcher import PolicyLive, PolicyEnd, PolicyNow
-=======
-from wandb.filesync.dir_watcher import PolicyLive
->>>>>>> dfe8a3de
 import wandb
-
-# from wandb.filesync.dir_watcher import PolicyLive
-# from wandb.sdk.internal.sender.wandb.filesync.dir_watcher import PolicyLive
 import pytest
 import json
 import platform
@@ -368,7 +357,6 @@
     assert "ERROR wandb version 0.9.99 has been retired" in captured.err
 
 
-<<<<<<< HEAD
 def test_live_policy_file_upload(live_mock_server, test_settings, mocker):
     test_settings.update({"start_method": "thread"})
 
@@ -411,30 +399,4 @@
 
     server_ctx = live_mock_server.get_ctx()
     print(server_ctx["file_bytes"])
-    assert server_ctx["file_bytes"] - sent < 10000
-=======
-@pytest.mark.skip(reason="TODO: Get mocked live policy working")
-def test_live_policy_file_upload(live_mock_server, test_settings, mocker):
-    run = wandb.init(settings=test_settings)
-    fpath = os.path.join(run.dir, "testFile")
-
-    # time.sleep(1)
-    with open(fpath, "wb") as fp:
-        fp.seek(10000)
-        fp.write(b"\0")
-        fp.close()
-    wandb.save(fpath, policy="live")
-    # time.sleep(2.1)
-    # with open(fpath, "w") as fp:
-    #     fp.write("b" * 5000)
-    #     fp.close()
-    print("modifying")
-    time.sleep(2.1)
-    with open(fpath, "wb") as fp:
-        fp.seek(100000)
-        fp.write(b"\0")
-    time.sleep(2.1)
-    server_ctx = live_mock_server.get_ctx()
-    print(server_ctx["file_bytes"])
-    assert False
->>>>>>> dfe8a3de
+    assert server_ctx["file_bytes"] - sent < 10000