--- conflicted
+++ resolved
@@ -466,11 +466,8 @@
         self._remote: str | None = None
         self._commit: str | None = None
         self._sweep_name: str | None = None
-<<<<<<< HEAD
-=======
         self._completed = False
         self._exit_code: int | None = None
->>>>>>> a01b2c4a
 
 
 @dataclasses.dataclass(frozen=True)
