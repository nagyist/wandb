# Unreleased changes

Add here any changes made in a PR that are relevant to end users. Allowed sections:

- Added - for new features.
- Changed - for changes in existing functionality.
- Deprecated - for soon-to-be removed features.
- Removed - for now removed features.
- Fixed - for any bug fixes.
- Security - in case of vulnerabilities.

Section headings should be at level 3 (e.g. `### Added`).

## Unreleased

### Added

- Added support for fetching artifact files via the artifact membership, i.e. with additional artifact collection membership context (@ibindlish in https://github.com/wandb/wandb/pull/9551)

### Changed

<<<<<<< HEAD
- Added support for fetching artifact files via the artifact membership, i.e. with additional artifact collection membership context (@ibindlish in https://github.com/wandb/wandb/pull/9551)

- Added support for building artifact file download urls using the new url scheme, with artifact collection membership context (@ibindlish in https://github.com/wandb/wandb/pull/9560)
=======
- Boolean values for the `reinit` setting are deprecated; use "return_previous" and "finish_previous" instead (@timoffex in https://github.com/wandb/wandb/pull/9557)
- Moved helper methods to check for server feature flags from the public API to the internal API (@ibindlish in https://github.com/wandb/wandb/pull/9561)
>>>>>>> d41b3971
<|MERGE_RESOLUTION|>--- conflicted
+++ resolved
@@ -17,13 +17,9 @@
 
 - Added support for fetching artifact files via the artifact membership, i.e. with additional artifact collection membership context (@ibindlish in https://github.com/wandb/wandb/pull/9551)
 
+- Added support for building artifact file download urls using the new url scheme, with artifact collection membership context (@ibindlish in https://github.com/wandb/wandb/pull/9560)
+
 ### Changed
 
-<<<<<<< HEAD
-- Added support for fetching artifact files via the artifact membership, i.e. with additional artifact collection membership context (@ibindlish in https://github.com/wandb/wandb/pull/9551)
-
-- Added support for building artifact file download urls using the new url scheme, with artifact collection membership context (@ibindlish in https://github.com/wandb/wandb/pull/9560)
-=======
 - Boolean values for the `reinit` setting are deprecated; use "return_previous" and "finish_previous" instead (@timoffex in https://github.com/wandb/wandb/pull/9557)
-- Moved helper methods to check for server feature flags from the public API to the internal API (@ibindlish in https://github.com/wandb/wandb/pull/9561)
->>>>>>> d41b3971
+- Moved helper methods to check for server feature flags from the public API to the internal API (@ibindlish in https://github.com/wandb/wandb/pull/9561)