# Unreleased changes

Add here any changes made in a PR that are relevant to end users. Allowed sections:

- Added - for new features.
- Changed - for changes in existing functionality.
- Deprecated - for soon-to-be removed features.
- Removed - for now removed features.
- Fixed - for any bug fixes.
- Security - in case of vulnerabilities.

Section headings should be at level 3 (e.g. `### Added`).

## Unreleased

### Fixed

- Media file paths containing special characters (?, *, ], [ or \\) no longer cause file uploads to fail in `wandb-core` (@jacobromero in https://github.com/wandb/wandb/pull/9475)

### Changed

<<<<<<< HEAD
- `wandb.init(dir=...)` now creates any nonexistent directories in `dir` if it has a parent directory that is writeable (@ringohoffman in <https://github.com/wandb/wandb/pull/9545>)
=======
- The system monitor now samples metrics every 15 seconds by default, up from 10 seconds (@kptkin in https://github.com/wandb/wandb/pull/9554)
>>>>>>> d9f89fd8
<|MERGE_RESOLUTION|>--- conflicted
+++ resolved
@@ -19,8 +19,5 @@
 
 ### Changed
 
-<<<<<<< HEAD
-- `wandb.init(dir=...)` now creates any nonexistent directories in `dir` if it has a parent directory that is writeable (@ringohoffman in <https://github.com/wandb/wandb/pull/9545>)
-=======
 - The system monitor now samples metrics every 15 seconds by default, up from 10 seconds (@kptkin in https://github.com/wandb/wandb/pull/9554)
->>>>>>> d9f89fd8
+- `wandb.init(dir=...)` now creates any nonexistent directories in `dir` if it has a parent directory that is writeable (@ringohoffman in <https://github.com/wandb/wandb/pull/9545>)