--- conflicted
+++ resolved
@@ -15,8 +15,5 @@
 
 ### Changed
 
-<<<<<<< HEAD
-- `wandb.init(dir=...)` now creates any nonexistent directories in `dir` if it has a parent directory that is writeable (@ringohoffman in <https://github.com/wandb/wandb/pull/9545>)
-=======
-- Boolean values for the `reinit` setting are deprecated; use "return_previous" and "finish_previous" instead (@timoffex in https://github.com/wandb/wandb/pull/9557)
->>>>>>> 25680e98
+- Boolean values for the `reinit` setting are deprecated; use "return_previous" and "finish_previous" instead (@timoffex in <https://github.com/wandb/wandb/pull/9557>)
+- `wandb.init(dir=...)` now creates any nonexistent directories in `dir` if it has a parent directory that is writeable (@ringohoffman in <https://github.com/wandb/wandb/pull/9545>)