--- conflicted
+++ resolved
@@ -28,7 +28,6 @@
 disallow_untyped_decorators = True
 strict_equality = True
 
-<<<<<<< HEAD
 [mypy-wandb.sdk.beta.*]
 disallow_incomplete_defs = True
 disallow_untyped_defs = True
@@ -38,7 +37,7 @@
 check_untyped_defs = True
 # disallow_untyped_calls = True
 disallow_untyped_decorators = True
-=======
+
 [mypy-wandb.sdk.internal.file_stream]
 # disallow_incomplete_defs = True
 # disallow_untyped_defs = True
@@ -48,7 +47,6 @@
 # check_untyped_defs = True
 # disallow_untyped_calls = True
 # disallow_untyped_decorators = True
->>>>>>> 5a65037a
 strict_equality = True
 
 [mypy-wandb.sdk.interface.interface]
