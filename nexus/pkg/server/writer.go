package server

import (
	"context"

	"github.com/wandb/wandb/nexus/pkg/observability"
	"github.com/wandb/wandb/nexus/pkg/service"
)

// Writer is responsible for writing messages to the append-only log.
// It receives messages from the handler, processes them,
// if the message is to be persisted it writes them to the log.
// It also sends the messages to the sender.
type Writer struct {
	// ctx is the context for the writer
	ctx context.Context

	// settings is the settings for the writer
	settings *service.Settings

	// logger is the logger for the writer
	logger *observability.NexusLogger

	// fwdChan is the channel for forwarding messages to the sender
	fwdChan chan *service.Record

	// store is the store for the writer
	store *Store
}

// NewWriter returns a new Writer
func NewWriter(ctx context.Context, settings *service.Settings, logger *observability.NexusLogger) *Writer {

	w := &Writer{
		ctx:      ctx,
		settings: settings,
		logger:   logger,
		fwdChan:  make(chan *service.Record, BufferSize),
	}
	return w
}

// do is the main loop of the writer to process incoming messages
func (w *Writer) do(inChan <-chan *service.Record) {
	defer w.logger.Reraise()
	w.logger.Info("writer: started", "stream_id", w.settings.RunId)

	var err error
	w.store, err = NewStore(w.ctx, w.settings.GetSyncFile().GetValue(), w.logger)
	if err != nil {
		w.logger.CaptureFatalAndPanic("writer: error creating store", err)
	}

	for record := range inChan {
		w.handleRecord(record)
	}
	w.wg.Wait()
}

// Close closes the writer and all its resources
// which includes the store
func (w *Writer) Close() {
	close(w.fwdChan)
<<<<<<< HEAD
	if err := w.store.Close(); err != nil {
		w.logger.CaptureError("writer: error closing store", err)
	}
=======
	close(w.storeChan)
	w.logger.Info("writer: closed", "stream_id", w.settings.RunId)
>>>>>>> 3c74102b
}

// handleRecord Writing messages to the append-only log,
// and passing them to the sender.
// We ensure that the messages are written to the log
// before they are sent to the server.
func (w *Writer) handleRecord(record *service.Record) {
	w.logger.Debug("write: got a message", "record", record, "stream_id", w.settings.RunId)
	switch record.RecordType.(type) {
	case *service.Record_Request:
		w.sendRecord(record)
	case nil:
		w.logger.Error("nil record type")
	default:
		w.storeRecord(record)
		w.sendRecord(record)
	}
}

// storeRecord stores the record in the append-only log
func (w *Writer) storeRecord(record *service.Record) {
	if record.GetControl().GetLocal() {
		return
	}
	if err := w.store.storeRecord(record); err != nil {
		w.logger.Error("writer: error storing record", "error", err)
	}
}

func (w *Writer) sendRecord(record *service.Record) {
	// TODO: redo it so it only uses control
	if w.settings.GetXOffline().GetValue() && !record.GetControl().GetAlwaysSend() {
		return
	}
	w.fwdChan <- record
}<|MERGE_RESOLUTION|>--- conflicted
+++ resolved
@@ -54,21 +54,16 @@
 	for record := range inChan {
 		w.handleRecord(record)
 	}
-	w.wg.Wait()
 }
 
 // Close closes the writer and all its resources
 // which includes the store
 func (w *Writer) Close() {
 	close(w.fwdChan)
-<<<<<<< HEAD
 	if err := w.store.Close(); err != nil {
 		w.logger.CaptureError("writer: error closing store", err)
 	}
-=======
-	close(w.storeChan)
 	w.logger.Info("writer: closed", "stream_id", w.settings.RunId)
->>>>>>> 3c74102b
 }
 
 // handleRecord Writing messages to the append-only log,
